<<<<<<< HEAD
black>=24.4.2
isort>=5.13.2
flake8>=7.1.0
setuptools>65.5.0 #Fix possible errors in VsCode
=======
black>=24.3.0
isort>=5.11.4
flake8>=6.0.0
setuptools>65.5.0 #Fix possible errors in VsCode
mypy
>>>>>>> 614bf417
<|MERGE_RESOLUTION|>--- conflicted
+++ resolved
@@ -1,12 +1,5 @@
-<<<<<<< HEAD
 black>=24.4.2
 isort>=5.13.2
 flake8>=7.1.0
 setuptools>65.5.0 #Fix possible errors in VsCode
-=======
-black>=24.3.0
-isort>=5.11.4
-flake8>=6.0.0
-setuptools>65.5.0 #Fix possible errors in VsCode
-mypy
->>>>>>> 614bf417
+mypy>=0.10.0
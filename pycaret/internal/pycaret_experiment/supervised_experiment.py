--- conflicted
+++ resolved
@@ -4720,20 +4720,6 @@
             model_only=False,
         )
 
-<<<<<<< HEAD
-        if self._ml_usecase != MLUsecase.TIME_SERIES:
-            self.predict_model(pipeline_final, data=self.test, verbose=False)
-        else:
-            self.predict_model(pipeline_final, X=self.X_test, verbose=False)
-
-        model_results = self.pull(pop=True).drop("Model", axis=1)
-        model_results.index = ["Mean"]
-
-        self._display_container.append(model_results)
-        self.logger.info(f"_display_container: {len(self._display_container)}")
-
-=======
->>>>>>> 529f4fd8
         # dashboard logging
         if self.logging_param:
             self._log_model(

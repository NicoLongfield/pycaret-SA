from collections import defaultdict
from typing import Any, Dict, Optional

import joblib
import pandas as pd

import pycaret.internal.patches.sklearn
import pycaret.internal.patches.yellowbrick
import pycaret.internal.persistence
from pycaret import show_versions
from pycaret.internal.logging import get_logger
from pycaret.internal.pycaret_experiment.utils import MLUsecase
from pycaret.utils._dependencies import _check_soft_dependencies
from pycaret.utils.time_series.forecasting.pipeline import _pipeline_transform

LOGGER = get_logger()


class _PyCaretExperiment:
    def __init__(self) -> None:
        self._ml_usecase = None
        self._available_plots = {}
        self.variable_keys = set()
        self.exp_id = None
        self.gpu_param = False
        self.n_jobs_param = -1
        self.logger = LOGGER
        self.master_model_container = []

        # Data attrs
        self.data = None
        self.target_param = None
        self.idx = [None, None]  # Train and test indices

        # Setup attrs
        self.fold_generator = None
        self.pipeline = None
        self.display_container = None
        self._fxs = defaultdict(list)
        self._setup_ran = False
        self._setup_params = None

        self._remote = False

    def _pack_for_remote(self) -> dict:
        """Serialize local member variables and send to remote. Note we should not use
        ``__getstate__`` here because it will be hard to maintain.
        We are using a different mechanism that is more resistant to further
        code change. This private method is for parallel processing.
        """
        return {"_setup_params": self._setup_params, "_remote": True}

    def _unpack_at_remote(self, data: dict) -> None:
        """Deserialize member variables at remote to reconstruct the experiment.
        This private method is for parallel processing.
        """
        for k, v in data.items():
            setattr(self, k, v)

    def _register_setup_params(self, params: dict) -> None:
        """Register the parameters used to call ``setup`` at local machine.
        This information will be sent to remote workers to re-setup the experiments.
        This private method is for parallel processing.
        """
        self._setup_params = {
            k: v for k, v in params.items() if k != "self" and v is not None
        }

    @property
    def _gpu_n_jobs_param(self) -> int:
        return self.n_jobs_param if not self.gpu_param else 1

    @property
    def variables(self) -> dict:
        return {k: getattr(self, k, None) for k in self.variable_keys}

    @property
    def _is_multiclass(self) -> bool:
        """
        Method to check if the problem is multiclass.
        """
        return False

    def _check_enviroment(self) -> None:
        # logging environment and libraries
        self.logger.info("Checking environment")

        from platform import machine, platform, python_build, python_version

        self.logger.info(f"python_version: {python_version()}")
        self.logger.info(f"python_build: {python_build()}")
        self.logger.info(f"machine: {machine()}")
        self.logger.info(f"platform: {platform()}")

        if _check_soft_dependencies("psutil", extra="others", severity="warning"):
            import psutil

            self.logger.info(f"Memory: {psutil.virtual_memory()}")
            self.logger.info(f"Physical Core: {psutil.cpu_count(logical=False)}")
            self.logger.info(f"Logical Core: {psutil.cpu_count(logical=True)}")
        else:
            self.logger.warning(
                "cannot find psutil installation. memory not traceable. Install psutil using pip to enable memory logging."
            )

        self.logger.info("Checking libraries")
        self.logger.info(show_versions(logger=self.logger))

    def setup(self, *args, **kwargs) -> None:
        return

    def _check_setup_ran(self):
        """Checks to see if setup has been run or not. If it has not been run, then
        an error is raised. Useful for operations that require setup to be run before
        they can be executed. e.g. in some experiments, setup must be run first before
        plotting can be done.

        Raises
        ------
        RuntimeError
            If setup has not been run.
        """
        if not self._setup_ran:
            raise RuntimeError(
                "This function/method requires the users to run setup() first."
                "\nMore info: https://pycaret.gitbook.io/docs/get-started/quickstart"
            )

    def deploy_model(
        self,
        model,
        model_name: str,
        authentication: dict,
        platform: str = "aws",  # added gcp and azure support in pycaret==2.1
    ):
        return None

    def save_model(
        self,
        model,
        model_name: str,
        model_only: bool = False,
        verbose: bool = True,
        **kwargs,
    ):
        return None

    def load_model(
        self,
        model_name,
        platform: Optional[str] = None,
        authentication: Optional[Dict[str, str]] = None,
        verbose: bool = True,
    ):

        """
        This function loads a previously saved transformation pipeline and model
        from the current active directory into the current python environment.
        Load object must be a pickle file.

        Example
        -------
        >>> saved_lr = load_model('lr_model_23122019')

        This will load the previously saved model in saved_lr variable. The file
        must be in the current directory.

        Parameters
        ----------
        model_name : str, default = none
            Name of pickle file to be passed as a string.

        platform: str, default = None
            Name of platform, if loading model from cloud. Current available options are:
            'aws', 'gcp' and 'azure'.

        authentication : dict
            dictionary of applicable authentication tokens.

            When platform = 'aws':
            {'bucket' : 'Name of Bucket on S3'}

            When platform = 'gcp':
            {'project': 'gcp_pycaret', 'bucket' : 'pycaret-test'}

            When platform = 'azure':
            {'container': 'pycaret-test'}

        verbose: bool, default = True
            Success message is not printed when verbose is set to False.

        Returns
        -------
        Model Object

        """

        return pycaret.internal.persistence.load_model(
            model_name, platform, authentication, verbose
        )

    def get_logs(
        self, experiment_name: Optional[str] = None, save: bool = False
    ) -> pd.DataFrame:

        """
        Returns a table with experiment logs consisting
        run details, parameter, metrics and tags.

        Example
        -------
        >>> logs = get_logs()

        This will return pandas dataframe.

        Parameters
        ----------
        experiment_name : str, default = None
            When set to None current active run is used.

        save : bool, default = False
            When set to True, csv file is saved in current directory.

        Returns
        -------
        pandas.DataFrame

        """

        import mlflow
        from mlflow.tracking import MlflowClient

        client = MlflowClient()

        if experiment_name is None:
            exp_id = self.exp_id
            experiment = client.get_experiment(exp_id)
            if experiment is None:
                raise ValueError(
                    "No active run found. Check logging parameter in setup or to get logs for inactive run pass experiment_name."
                )

            exp_name_log_ = experiment.name
        else:
            exp_name_log_ = experiment_name
            experiment = client.get_experiment_by_name(exp_name_log_)
            if experiment is None:
                raise ValueError(
                    "No active run found. Check logging parameter in setup or to get logs for inactive run pass experiment_name."
                )

            exp_id = client.get_experiment_by_name(exp_name_log_).experiment_id

        runs = mlflow.search_runs(exp_id)

        if save:
            file_name = f"{exp_name_log_}_logs.csv"
            runs.to_csv(file_name, index=False)

        return runs

    def get_config(self, variable: str) -> Any:
        """
        This function is used to access global environment variables.

        Example
        -------
        >>> X_train = get_config('X_train')

        This will return X_train transformed dataset.

        Returns
        -------
        variable

        """
        function_params_str = ", ".join(
            [f"{k}={v}" for k, v in locals().items() if not k == "globals_d"]
        )

        self.logger.info("Initializing get_config()")
        self.logger.info(f"get_config({function_params_str})")

        if variable not in self.variables:
            raise ValueError(
                f"Variable {variable} not found. Possible variables are: {list(self.variables)}"
            )

        if any(variable.endswith(attr) for attr in ("train", "test", "dataset")):
            variable += "_transformed"

        var = getattr(self, variable)

        self.logger.info(f"Variable: {variable[:-12]} returned as {var}")
        self.logger.info(
            "get_config() successfully completed......................................"
        )

        return var

    def set_config(
        self, variable: Optional[str] = None, value: Optional[Any] = None, **kwargs
    ) -> None:
        """
        This function is used to reset global environment variables.

        Example
        -------
        >>> set_config('seed', 123)

        This will set the global seed to '123'.

        """
        function_params_str = ", ".join(
            [f"{k}={v}" for k, v in locals().items() if not k == "globals_d"]
        )

        self.logger.info("Initializing set_config()")
        self.logger.info(f"set_config({function_params_str})")

        if kwargs and variable:
            raise ValueError(
                "variable parameter cannot be used together with keyword arguments."
            )

        variables = kwargs if kwargs else {variable: value}

        for k, v in variables.items():
            if k.startswith("_"):
                raise ValueError(f"Variable {k} is read only ('_' prefix).")

            if k not in self.variables:
                raise ValueError(
                    f"Variable {k} not found. Possible variables are: {list(self.variables)}"
                )

            setattr(self, k, v)
            self.logger.info(f"Global variable: {k} updated to {v}")
        self.logger.info(
            "set_config() succesfully completed......................................"
        )
        return

    def save_config(self, file_name: str) -> None:
        """
        This function save all global variables to a pickle file, allowing to
        later resume without rerunning the ``setup``.


        Example
        -------
        >>> from pycaret.datasets import get_data
        >>> juice = get_data('juice')
        >>> from pycaret.classification import *
        >>> exp_name = setup(data = juice,  target = 'Purchase')
        >>> save_config('myvars.pkl')


        Returns:
            None

        """
        function_params_str = ", ".join(
            [f"{k}={v}" for k, v in locals().items() if not k == "globals_d"]
        )

        self.logger.info("Initializing save_config()")
        self.logger.info(f"save_config({function_params_str})")

        globals_to_ignore = {
            "_all_models",
            "_all_models_internal",
            "_all_metrics",
            "master_model_container",
            "display_container",
        }

        globals_to_dump = {
            k: v
            for k, v in self.variables.items()
            if k not in globals_to_ignore
            and not isinstance(getattr(self.__class__, k, None), property)
            and not k.startswith("_")
        }

        joblib.dump(globals_to_dump, file_name)

        self.logger.info(f"Global variables dumped to {file_name}")
        self.logger.info(
            "save_config() succesfully completed......................................"
        )
        return

    def load_config(self, file_name: str) -> None:
<<<<<<< HEAD
        """
        This function loads global variables from a pickle file into Python
        environment.


        Example
        -------
        >>> from pycaret.classification import load_config
        >>> load_config('myvars.pkl')


        Returns:
            Global variables

        """
=======
        self._check_setup_ran()

>>>>>>> 761643ba
        function_params_str = ", ".join(
            [f"{k}={v}" for k, v in locals().items() if not k == "globals_d"]
        )

        self.logger.info("Initializing load_config()")
        self.logger.info(f"load_config({function_params_str})")

        loaded_globals = joblib.load(file_name)

        self.logger.info(f"Global variables loaded from {file_name}")

        for k, v in loaded_globals.items():
            self.set_config(k, v)
            self.logger.info(f"Global variable: {k} updated to {v}")

        self.logger.info(f"Global variables set to match those in {file_name}")

        self.logger.info(
            "load_config() succesfully completed......................................"
        )
        return

    def pull(self, pop=False) -> pd.DataFrame:  # added in pycaret==2.2.0
        """
        Returns the latest displayed table.

        Parameters
        ----------
        pop : bool, default = False
            If true, will pop (remove) the returned dataframe from the
            display container.

        Returns
        -------
        pandas.DataFrame
            Equivalent to get_config('display_container')[-1]

        """
        return self.display_container.pop(-1) if pop else self.display_container[-1]

    @property
    def dataset(self):
        """Complete dataset without ignored columns."""
        return self.data[[c for c in self.data.columns if c not in self._fxs["Ignore"]]]

    @property
    def train(self):
        """Training set."""
        return self.dataset.loc[self.idx[0], :]

    @property
    def test(self):
        """Test set."""
        return self.dataset.loc[self.idx[1], :]

    @property
    def X(self):
        """Feature set."""
        if self._ml_usecase != MLUsecase.TIME_SERIES:
            if self.target_param:
                return self.dataset.drop(self.target_param, axis=1)
            else:
                return self.dataset  # For unsupervised: dataset == X
        else:
            X = self.dataset.drop(self.target_param, axis=1)
            if X.empty:
                return None
            else:
                return X

    @property
    def y(self):
        """Target column."""
        if self.target_param:
            return self.dataset[self.target_param]

    @property
    def X_train(self):
        """Feature set of the training set."""
        if self.target_param is not None:
            # Supervised Learning
            X_train = self.train.drop(self.target_param, axis=1)
        else:
            # Unsupervised Learning
            X_train = self.train
        if self._ml_usecase != MLUsecase.TIME_SERIES:
            return X_train
        else:
            if X_train.empty:
                return None
            else:
                return X_train

    @property
    def X_test(self):
        """Feature set of the test set."""
        if self.target_param is not None:
            X_test = self.test.drop(self.target_param, axis=1)
        else:
            # Unsupervised Learning
            X_test = self.test
        if self._ml_usecase != MLUsecase.TIME_SERIES:
            return X_test
        else:
            if X_test.empty:
                return None
            else:
                return X_test

    @property
    def y_train(self):
        """Target column of the training set."""
        if self.target_param:
            return self.train[self.target_param]

    @property
    def y_test(self):
        """Target column of the test set."""
        if self.target_param:
            return self.test[self.target_param]

    @property
    def dataset_transformed(self):
        """Transformed dataset."""
        if self._ml_usecase != MLUsecase.TIME_SERIES:
            if self.target_param:
                return pd.concat([self.train_transformed, self.test_transformed])
            else:
                return self.train_transformed
        else:
            return pd.concat(
                [*_pipeline_transform(pipeline=self.pipeline, y=self.y, X=self.X)],
                axis=1,
            )

    @property
    def train_transformed(self):
        """Transformed training set."""
        if self._ml_usecase != MLUsecase.TIME_SERIES:
            if self.target_param:
                return pd.concat(
                    [self.X_train_transformed, self.y_train_transformed],
                    axis=1,
                )
            else:
                return self.X_train_transformed
        else:
            # In time series, the order of arguments and returns may be reversed.
            return pd.concat(
                [
                    *_pipeline_transform(
                        pipeline=self.pipeline, y=self.y_train, X=self.X_train
                    )
                ],
                axis=1,
            )

    @property
    def test_transformed(self):
        """Transformed test set."""
        if self._ml_usecase != MLUsecase.TIME_SERIES:
            return pd.concat(
                [self.X_test_transformed, self.y_test_transformed],
                axis=1,
            )
        else:
            # In time series, the order of arguments and returns may be reversed.
            return pd.concat(
                [
                    *_pipeline_transform(
                        pipeline=self.pipeline, y=self.y_test, X=self.X_test
                    )
                ],
                axis=1,
            )

    @property
    def X_transformed(self):
        """Transformed feature set."""
        if self._ml_usecase != MLUsecase.TIME_SERIES:
            if self.target_param:
                return pd.concat([self.X_train_transformed, self.X_test_transformed])
            else:
                return self.X_train_transformed
        else:
            # In time series, the order of arguments and returns may be reversed.
            return _pipeline_transform(pipeline=self.pipeline, y=self.y, X=self.X)[1]

    @property
    def y_transformed(self):
        """Transformed target column."""
        if self._ml_usecase != MLUsecase.TIME_SERIES:
            return pd.concat([self.y_train_transformed, self.y_test_transformed])
        else:
            # In time series, the order of arguments and returns may be reversed.
            return _pipeline_transform(pipeline=self.pipeline, y=self.y, X=self.X)[0]

    @property
    def X_train_transformed(self):
        """Transformed feature set of the training set."""
        if self._ml_usecase != MLUsecase.TIME_SERIES:
            if self.target_param:
                return self.pipeline.transform(
                    X=self.X_train,
                    y=self.y_train,
                    filter_train_only=False,
                )[0]
            else:
                return self.pipeline.transform(self.X_train, filter_train_only=False)
        else:
            # In time series, the order of arguments and returns may be reversed.
            return _pipeline_transform(
                pipeline=self.pipeline, y=self.y_train, X=self.X_train
            )[1]

    @property
    def X_test_transformed(self):
        """Transformed feature set of the test set."""
        if self._ml_usecase != MLUsecase.TIME_SERIES:
            if self.target_param:
                return self.pipeline.transform(self.X_test, self.y_test)[0]
            else:
                return self.pipeline.transform(self.X_test)
        else:
            # In time series, the order of arguments and returns may be reversed.
            # When transforming the test set, we can and should use all data before that
            _, X = _pipeline_transform(pipeline=self.pipeline, y=self.y, X=self.X)

            if X is None:
                return None
            else:
                return X.loc[self.X_test.index]

    @property
    def y_train_transformed(self):
        """Transformed target column of the training set."""
        if self._ml_usecase != MLUsecase.TIME_SERIES:
            return self.pipeline.transform(
                X=self.X_train,
                y=self.y_train,
                filter_train_only=False,
            )[1]
        else:
            # In time series, the order of arguments and returns may be reversed.
            return _pipeline_transform(
                pipeline=self.pipeline, y=self.y_train, X=self.X_train
            )[0]

    @property
    def y_test_transformed(self):
        """Transformed target column of the test set."""
        if self._ml_usecase != MLUsecase.TIME_SERIES:
            return self.pipeline.transform(self.X_test, self.y_test)[1]
        else:
            # In time series, the order of arguments and returns may be reversed.
            # When transforming the test set, we can and should use all data before that
            y, _ = _pipeline_transform(pipeline=self.pipeline, y=self.y, X=self.X)
            return y.loc[self.y_test.index]<|MERGE_RESOLUTION|>--- conflicted
+++ resolved
@@ -392,7 +392,6 @@
         return
 
     def load_config(self, file_name: str) -> None:
-<<<<<<< HEAD
         """
         This function loads global variables from a pickle file into Python
         environment.
@@ -408,10 +407,8 @@
             Global variables
 
         """
-=======
         self._check_setup_ran()
 
->>>>>>> 761643ba
         function_params_str = ", ".join(
             [f"{k}={v}" for k, v in locals().items() if not k == "globals_d"]
         )

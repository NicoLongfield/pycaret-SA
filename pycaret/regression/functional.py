--- conflicted
+++ resolved
@@ -1,24 +1,16 @@
 import logging
-import warnings
-from typing import Any, Dict, List, Optional, Union
-
 import numpy as np
 import pandas as pd
 from joblib.memory import Memory
 
-<<<<<<< HEAD
-from pycaret.internal.utils import DATAFRAME_LIKE, check_if_global_is_not_none
-=======
 # from pycaret.parallel import ParallelBackend # Unused
 from pycaret.loggers.base_logger import BaseLogger
 
 from pycaret.regression import RegressionExperiment
 from pycaret.internal.utils import DATAFRAME_LIKE, TARGET_LIKE, check_if_global_is_not_none
->>>>>>> 14067029
-
-# from pycaret.parallel import ParallelBackend # Unused
-from pycaret.loggers.base_logger import BaseLogger
-from pycaret.regression.oop import RegressionExperiment
+
+from typing import List, Any, Union, Optional, Dict
+import warnings
 
 warnings.filterwarnings("ignore")
 
@@ -2956,7 +2948,6 @@
         estimator=estimator, check_kwargs=check_kwargs
     )
 
-
 def set_current_experiment(experiment: RegressionExperiment):
     global _CURRENT_EXPERIMENT
 

# Module: Classification
# Author: Moez Ali <moez.ali@queensu.ca>
# License: MIT
# Release: PyCaret 2.2.0
# Last modified : 25/10/2020

import pandas as pd
import numpy as np

import pycaret.internal.tabular
from pycaret.internal.Display import Display, is_in_colab, enable_colab
from typing import List, Tuple, Any, Union, Optional, Dict
import warnings
from IPython.utils import io
import traceback

from pycaret.internal.tabular import MLUsecase

warnings.filterwarnings("ignore")


def setup(
    data: pd.DataFrame,
    target: str,
    train_size: float = 0.7,
    test_data: Optional[pd.DataFrame] = None,
    preprocess: bool = True,
    imputation_type: str = "simple",
    iterative_imputation_iters: int = 5,
    categorical_features: Optional[List[str]] = None,
    categorical_imputation: str = "constant",
    categorical_iterative_imputer: Union[str, Any] = "lightgbm",
    ordinal_features: Optional[Dict[str, list]] = None,
    high_cardinality_features: Optional[List[str]] = None,
    high_cardinality_method: str = "frequency",
    numeric_features: Optional[List[str]] = None,
    numeric_imputation: str = "mean",
    numeric_iterative_imputer: Union[str, Any] = "lightgbm",
    date_features: Optional[List[str]] = None,
    ignore_features: Optional[List[str]] = None,
    normalize: bool = False,
    normalize_method: str = "zscore",
    transformation: bool = False,
    transformation_method: str = "yeo-johnson",
    handle_unknown_categorical: bool = True,
    unknown_categorical_method: str = "least_frequent",
    pca: bool = False,
    pca_method: str = "linear",
    pca_components: Optional[float] = None,
    ignore_low_variance: bool = False,
    combine_rare_levels: bool = False,
    rare_level_threshold: float = 0.10,
    bin_numeric_features: Optional[List[str]] = None,
    remove_outliers: bool = False,
    outliers_threshold: float = 0.05,
    remove_multicollinearity: bool = False,
    multicollinearity_threshold: float = 0.9,
    remove_perfect_collinearity: bool = True,
    create_clusters: bool = False,
    cluster_iter: int = 20,
    polynomial_features: bool = False,
    polynomial_degree: int = 2,
    trigonometry_features: bool = False,
    polynomial_threshold: float = 0.1,
    group_features: Optional[List[str]] = None,
    group_names: Optional[List[str]] = None,
    feature_selection: bool = False,
    feature_selection_threshold: float = 0.8,
    feature_selection_method: str = "classic",
    feature_interaction: bool = False,
    feature_ratio: bool = False,
    interaction_threshold: float = 0.01,
    fix_imbalance: bool = False,
    fix_imbalance_method: Optional[Any] = None,
    data_split_shuffle: bool = True,
    data_split_stratify: Union[bool, List[str]] = False,
    fold_strategy: Union[str, Any] = "stratifiedkfold",
    fold: int = 10,
    fold_shuffle: bool = False,
    fold_groups: Optional[Union[str, pd.DataFrame]] = None,
    n_jobs: Optional[int] = -1,
    use_gpu: bool = False,
    custom_pipeline: Union[
        Any, Tuple[str, Any], List[Any], List[Tuple[str, Any]]
    ] = None,
    html: bool = True,
    session_id: Optional[int] = None,
    log_experiment: bool = False,
    experiment_name: Optional[str] = None,
    log_plots: Union[bool, list] = False,
    log_profile: bool = False,
    log_data: bool = False,
    silent: bool = False,
    verbose: bool = True,
    profile: bool = False,
    profile_kwargs: Dict[str, Any] = None,
):

    """
    This function initializes the training environment and creates the transformation 
    pipeline. Setup function must be called before executing any other function. It takes 
    two mandatory parameters: ``data`` and ``target``. All the other parameters are
    optional.

    Example
    -------
    >>> from pycaret.datasets import get_data
    >>> juice = get_data('juice')
    >>> from pycaret.classification import *
    >>> exp_name = setup(data = juice,  target = 'Purchase')


    data: pandas.DataFrame
        Shape (n_samples, n_features), where n_samples is the number of samples and 
        n_features is the number of features.


    target: str
        Name of the target column to be passed in as a string. The target variable can 
        be either binary or multiclass.


    train_size: float, default = 0.7
        Proportion of the dataset to be used for training and validation. Should be 
        between 0.0 and 1.0.


    test_data: pandas.DataFrame, default = None
        If not None, test_data is used as a hold-out set and ``train_size`` parameter is 
        ignored. test_data must be labelled and the shape of data and test_data must 
        match. 


    preprocess: bool, default = True
        When set to False, no transformations are applied except for train_test_split 
        and custom transformations passed in ``custom_pipeline`` param. Data must be 
        ready for modeling (no missing values, no dates, categorical data encoding), 
        when preprocess is set to False. 


    imputation_type: str, default = 'simple'
        The type of imputation to use. Can be either 'simple' or 'iterative'.


    iterative_imputation_iters: int, default = 5
        Number of iterations. Ignored when ``imputation_type`` is not 'iterative'.	


    categorical_features: list of str, default = None
        If the inferred data types are not correct or the silent param is set to True,
        categorical_features param can be used to overwrite or define the data types. 
        It takes a list of strings with column names that are categorical.


    categorical_imputation: str, default = 'constant'
        Missing values in categorical features are imputed with a constant 'not_available'
        value. The other available option is 'mode'.


    categorical_iterative_imputer: str, default = 'lightgbm'
        Estimator for iterative imputation of missing values in categorical features.
        Ignored when ``imputation_type`` is not 'iterative'. 


    ordinal_features: dict, default = None
        Encode categorical features as ordinal. For example, a categorical feature with 
        'low', 'medium', 'high' values where low < medium < high can be passed as  
        ordinal_features = { 'column_name' : ['low', 'medium', 'high'] }. 


    high_cardinality_features: list of str, default = None
        When categorical features contains many levels, it can be compressed into fewer
        levels using this parameter. It takes a list of strings with column names that 
        are categorical.


    high_cardinality_method: str, default = 'frequency'
        Categorical features with high cardinality are replaced with the frequency of
        values in each level occurring in the training dataset. Other available method
        is 'clustering' which trains the K-Means clustering algorithm on the statistical
        attribute of the training data and replaces the original value of feature with the 
        cluster label. The number of clusters is determined by optimizing Calinski-Harabasz 
        and Silhouette criterion. 


    numeric_features: list of str, default = None
        If the inferred data types are not correct or the silent param is set to True,
        numeric_features param can be used to overwrite or define the data types. 
        It takes a list of strings with column names that are numeric.


    numeric_imputation: str, default = 'mean'
        Missing values in numeric features are imputed with 'mean' value of the feature 
        in the training dataset. The other available option is 'median' or 'zero'.


    numeric_iterative_imputer: str, default = 'lightgbm'
        Estimator for iterative imputation of missing values in numeric features.
        Ignored when ``imputation_type`` is set to 'simple'. 


    date_features: list of str, default = None
        If the inferred data types are not correct or the silent param is set to True,
        date_features param can be used to overwrite or define the data types. It takes 
        a list of strings with column names that are DateTime.


    ignore_features: list of str, default = None
        ignore_features param can be used to ignore features during model training.
        It takes a list of strings with column names that are to be ignored.


    normalize: bool, default = False
        When set to True, it transforms the numeric features by scaling them to a given
        range. Type of scaling is defined by the ``normalize_method`` parameter.


    normalize_method: str, default = 'zscore'
        Defines the method for scaling. By default, normalize method is set to 'zscore'
        The standard zscore is calculated as z = (x - u) / s. Ignored when ``normalize`` 
        is not True. The other options are:
    
        - minmax: scales and translates each feature individually such that it is in 
          the range of 0 - 1.
        - maxabs: scales and translates each feature individually such that the 
          maximal absolute value of each feature will be 1.0. It does not 
          shift/center the data, and thus does not destroy any sparsity.
        - robust: scales and translates each feature according to the Interquartile 
          range. When the dataset contains outliers, robust scaler often gives 
          better results.


    transformation: bool, default = False
        When set to True, it applies the power transform to make data more Gaussian-like.
        Type of transformation is defined by the ``transformation_method`` parameter.


    transformation_method: str, default = 'yeo-johnson'
        Defines the method for transformation. By default, the transformation method is 
        set to 'yeo-johnson'. The other available option for transformation is 'quantile'. 
        Ignored when ``transformation`` is not True.

    
    handle_unknown_categorical: bool, default = True
        When set to True, unknown categorical levels in unseen data are replaced by the
        most or least frequent level as learned in the training dataset. 


    unknown_categorical_method: str, default = 'least_frequent'
        Method used to replace unknown categorical levels in unseen data. Method can be
        set to 'least_frequent' or 'most_frequent'.


    pca: bool, default = False
        When set to True, dimensionality reduction is applied to project the data into 
        a lower dimensional space using the method defined in ``pca_method`` parameter. 
        

    pca_method: str, default = 'linear'
        The 'linear' method performs uses Singular Value  Decomposition. Other options are:
        
        - kernel: dimensionality reduction through the use of RVF kernel.
        - incremental: replacement for 'linear' pca when the dataset is too large.


    pca_components: int or float, default = None
        Number of components to keep. if pca_components is a float, it is treated as a 
        target percentage for information retention. When pca_components is an integer
        it is treated as the number of features to be kept. pca_components must be less
        than the original number of features. Ignored when ``pca`` is not True.


    ignore_low_variance: bool, default = False
        When set to True, all categorical features with insignificant variances are 
        removed from the data. The variance is calculated using the ratio of unique 
        values to the number of samples, and the ratio of the most common value to the 
        frequency of the second most common value.

    
    combine_rare_levels: bool, default = False
        When set to True, frequency percentile for levels in categorical features below 
        a certain threshold is combined into a single level.

    
    rare_level_threshold: float, default = 0.1
        Percentile distribution below which rare categories are combined. Ignored when
        ``combine_rare_levels`` is not True.

    
    bin_numeric_features: list of str, default = None
        To convert numeric features into categorical, bin_numeric_features parameter can 
        be used. It takes a list of strings with column names to be discretized. It does
        so by using 'sturges' rule to determine the number of clusters and then apply
        KMeans algorithm. Original values of the feature are then replaced by the
        cluster label.


    remove_outliers: bool, default = False
        When set to True, outliers from the training data are removed using the Singular 
        Value Decomposition.


    outliers_threshold: float, default = 0.05
        The percentage outliers to be removed from the training dataset. Ignored when 
        ``remove_outliers`` is not True.


    remove_multicollinearity: bool, default = False
        When set to True, features with the inter-correlations higher than the defined 
        threshold are removed. When two features are highly correlated with each other, 
        the feature that is less correlated with the target variable is removed. Only
        considers numeric features.

    multicollinearity_threshold: float, default = 0.9
        Threshold for correlated features. Ignored when ``remove_multicollinearity``
        is not True.

    
    remove_perfect_collinearity: bool, default = True
        When set to True, perfect collinearity (features with correlation = 1) is removed
        from the dataset, when two features are 100% correlated, one of it is randomly 
        removed from the dataset.


    create_clusters: bool, default = False
        When set to True, an additional feature is created in training dataset where each 
        instance is assigned to a cluster. The number of clusters is determined by 
        optimizing Calinski-Harabasz and Silhouette criterion.


    cluster_iter: int, default = 20
        Number of iterations for creating cluster. Each iteration represents cluster 
        size. Ignored when ``create_clusters`` is not True. 


    polynomial_features: bool, default = False
        When set to True, new features are derived using existing numeric features. 


    polynomial_degree: int, default = 2
        Degree of polynomial features. For example, if an input sample is two dimensional 
        and of the form [a, b], the polynomial features with degree = 2 are: 
        [1, a, b, a^2, ab, b^2]. Ignored when ``polynomial_features`` is not True.


    trigonometry_features: bool, default = False
        When set to True, new features are derived using existing numeric features.


    polynomial_threshold: float, default = 0.1
        When ``polynomial_features`` or ``trigonometry_features`` is True, new features
        are derived from the existing numeric features. This may sometimes result in too 
        large feature space. polynomial_threshold parameter can be used to deal with this  
        problem. It does so by using combination of Random Forest, AdaBoost and Linear 
        correlation. All derived features that falls within the percentile distribution 
        are kept and rest of the features are removed.


    group_features: list or list of list, default = None
        When the dataset contains features with related characteristics, group_features
        parameter can be used for feature extraction. It takes a list of strings with 
        column names that are related.

        
    group_names: list, default = None
        Group names to be used in naming new features. When the length of group_names 
        does not match with the length of ``group_features``, new features are named 
        sequentially group_1, group_2, etc. It is ignored when ``group_features`` is
        None.

    
    feature_selection: bool, default = False
        When set to True, a subset of features are selected using a combination of 
        various permutation importance techniques including Random Forest, Adaboost 
        and Linear correlation with target variable. The size of the subset is 
        dependent on the ``feature_selection_threshold`` parameter. 


    feature_selection_threshold: float, default = 0.8
        Threshold value used for feature selection. When ``polynomial_features`` or 
        ``feature_interaction`` is True, it is recommended to keep the threshold low
        to avoid large feature spaces. Setting a very low value may be efficient but 
        could result in under-fitting.

    
    feature_selection_method: str, default = 'classic'
        Algorithm for feature selection. 'classic' method uses permutation feature
        importance techniques. Other possible value is 'boruta' which uses boruta
        algorithm for feature selection. 

    
    feature_interaction: bool, default = False 
        When set to True, new features are created by interacting (a * b) all the 
        numeric variables in the dataset. This feature is not scalable and may not
        work as expected on datasets with large feature space.

    
    feature_ratio: bool, default = False
        When set to True, new features are created by calculating the ratios (a / b) 
        between all numeric variables in the dataset. This feature is not scalable and 
        may not work as expected on datasets with large feature space.

    
    interaction_threshold: bool, default = 0.01
        Similar to polynomial_threshold, It is used to compress a sparse matrix of newly 
        created features through interaction. Features whose importance based on the 
        combination  of  Random Forest, AdaBoost and Linear correlation falls within the 
        percentile of the  defined threshold are kept in the dataset. Remaining features 
        are dropped before further processing.

    
    fix_imbalance: bool, default = False
        When training dataset has unequal distribution of target class it can be balanced 
        using this parameter. When set to True, SMOTE (Synthetic Minority Over-sampling 
        Technique) is applied by default to create synthetic datapoints for minority class.


    fix_imbalance_method: obj, default = None
        When ``fix_imbalance`` is True, 'imblearn' compatible object with 'fit_resample'
        method can be passed. When set to None, 'imblearn.over_sampling.SMOTE' is used.  
        

    data_split_shuffle: bool, default = True
        When set to False, prevents shuffling of rows during 'train_test_split'.


    data_split_stratify: bool or list, default = False
        Controls stratification during 'train_test_split'. When set to True, will 
        stratify by target column. To stratify on any other columns, pass a list of 
        column names. Ignored when ``data_split_shuffle`` is False.


    fold_strategy: str or sklearn CV generator object, default = 'stratifiedkfold'
        Choice of cross validation strategy. Possible values are:

        * 'kfold'
        * 'stratifiedkfold'
        * 'groupkfold'
        * 'timeseries'
        * a custom CV generator object compatible with scikit-learn.


    fold: int, default = 10
        Number of folds to be used in cross validation. Must be at least 2. This is
        a global setting that can be over-written at function level by using ``fold``
        parameter. Ignored when ``fold_strategy`` is a custom object.


    fold_shuffle: bool, default = False
        Controls the shuffle parameter of CV. Only applicable when ``fold_strategy``
        is 'kfold' or 'stratifiedkfold'. Ignored when ``fold_strategy`` is a custom
        object.

    
    fold_groups: str or array-like, with shape (n_samples,), default = None
        Optional group labels when 'GroupKFold' is used for the cross validation.
        It takes an array with shape (n_samples, ) where n_samples is the number
        of rows in the training dataset. When string is passed, it is interpreted 
        as the column name in the dataset containing group labels.


    n_jobs: int, default = -1
        The number of jobs to run in parallel (for functions that supports parallel 
        processing) -1 means using all processors. To run all functions on single 
        processor set n_jobs to None.


    use_gpu: bool or str, default = False
        When set to True, it will use GPU for training with algorithms that support it, 
        and fall back to CPU if they are unavailable. When set to 'force', it will only
        use GPU-enabled algorithms and raise exceptions when they are unavailable. When 
        False, all algorithms are trained using CPU only.

        GPU enabled algorithms:
        
        - Extreme Gradient Boosting, requires no further installation

        - CatBoost Classifier, requires no further installation
          (GPU is only enabled when data > 50,000 rows)  
        
        - Light Gradient Boosting Machine, requires GPU installation
          https://lightgbm.readthedocs.io/en/latest/GPU-Tutorial.html

        - Logistic Regression, Ridge Classifier, Random Forest, K Neighbors Classifier,
          Support Vector Machine, requires cuML >= 0.15 
          https://github.com/rapidsai/cuml


    custom_pipeline: (str, transformer) or list of (str, transformer), default = None
        When passed, will append the custom transformers in the preprocessing pipeline
        and are applied on each CV fold separately and on the final fit. All the custom
        transformations are applied after 'train_test_split' and before pycaret's internal 
        transformations. 


    html: bool, default = True
        When set to False, prevents runtime display of monitor. This must be set to False
        when the environment does not support IPython. For example, command line terminal,
        Databricks Notebook, Spyder and other similar IDEs. 


    session_id: int, default = None
        Controls the randomness of experiment. It is equivalent to 'random_state' in
        scikit-learn. When None, a pseudo random number is generated. This can be used 
        for later reproducibility of the entire experiment.


    log_experiment: bool, default = False
        When set to True, all metrics and parameters are logged on the ``MLFlow`` server.


    experiment_name: str, default = None
        Name of the experiment for logging. Ignored when ``log_experiment`` is not True.


    log_plots: bool or list, default = False
        When set to True, certain plots are logged automatically in the ``MLFlow`` server. 
        To change the type of plots to be logged, pass a list containing plot IDs. Refer
        to documentation of ``plot_model``. Ignored when ``log_experiment`` is not True.


    log_profile: bool, default = False
        When set to True, data profile is logged on the ``MLflow`` server as a html file.
        Ignored when ``log_experiment`` is not True. 


    log_data: bool, default = False
        When set to True, dataset is logged on the ``MLflow`` server as a csv file.
        Ignored when ``log_experiment`` is not True.
        

    silent: bool, default = False
        Controls the confirmation input of data types when ``setup`` is executed. When
        executing in completely automated mode or on a remote kernel, this must be True.

    
    verbose: bool, default = True
        When set to False, Information grid is not printed.


    profile: bool, default = False
        When set to True, an interactive EDA report is displayed. 


    profile_kwargs: dict, default = {} (empty dict)
        Dictionary of arguments passed to the ProfileReport method used
        to create the EDA report. Ignored if ``profile`` is False.


    Returns:
        Global variables that can be changed using the ``set_config`` function.
        
    """

    available_plots = {
        "parameter": "Hyperparameters",
        "auc": "AUC",
        "confusion_matrix": "Confusion Matrix",
        "threshold": "Threshold",
        "pr": "Precision Recall",
        "error": "Prediction Error",
        "class_report": "Class Report",
        "rfe": "Feature Selection",
        "learning": "Learning Curve",
        "manifold": "Manifold Learning",
        "calibration": "Calibration Curve",
        "vc": "Validation Curve",
        "dimension": "Dimensions",
        "feature": "Feature Importance",
        "feature_all": "Feature Importance (All)",
        "boundary": "Decision Boundary",
        "lift": "Lift Chart",
        "gain": "Gain Chart",
        "tree": "Decision Tree",
        "ks" : "KS Statistic Plot"
    }

    if log_plots == True:
        log_plots = ["auc", "confusion_matrix", "feature"]

    return pycaret.internal.tabular.setup(
        ml_usecase="classification",
        available_plots=available_plots,
        data=data,
        target=target,
        train_size=train_size,
        test_data=test_data,
        preprocess=preprocess,
        imputation_type=imputation_type,
        iterative_imputation_iters=iterative_imputation_iters,
        categorical_features=categorical_features,
        categorical_imputation=categorical_imputation,
        categorical_iterative_imputer=categorical_iterative_imputer,
        ordinal_features=ordinal_features,
        high_cardinality_features=high_cardinality_features,
        high_cardinality_method=high_cardinality_method,
        numeric_features=numeric_features,
        numeric_imputation=numeric_imputation,
        numeric_iterative_imputer=numeric_iterative_imputer,
        date_features=date_features,
        ignore_features=ignore_features,
        normalize=normalize,
        normalize_method=normalize_method,
        transformation=transformation,
        transformation_method=transformation_method,
        handle_unknown_categorical=handle_unknown_categorical,
        unknown_categorical_method=unknown_categorical_method,
        pca=pca,
        pca_method=pca_method,
        pca_components=pca_components,
        ignore_low_variance=ignore_low_variance,
        combine_rare_levels=combine_rare_levels,
        rare_level_threshold=rare_level_threshold,
        bin_numeric_features=bin_numeric_features,
        remove_outliers=remove_outliers,
        outliers_threshold=outliers_threshold,
        remove_multicollinearity=remove_multicollinearity,
        multicollinearity_threshold=multicollinearity_threshold,
        remove_perfect_collinearity=remove_perfect_collinearity,
        create_clusters=create_clusters,
        cluster_iter=cluster_iter,
        polynomial_features=polynomial_features,
        polynomial_degree=polynomial_degree,
        trigonometry_features=trigonometry_features,
        polynomial_threshold=polynomial_threshold,
        group_features=group_features,
        group_names=group_names,
        feature_selection=feature_selection,
        feature_selection_threshold=feature_selection_threshold,
        feature_selection_method=feature_selection_method,
        feature_interaction=feature_interaction,
        feature_ratio=feature_ratio,
        interaction_threshold=interaction_threshold,
        fix_imbalance=fix_imbalance,
        fix_imbalance_method=fix_imbalance_method,
        data_split_shuffle=data_split_shuffle,
        data_split_stratify=data_split_stratify,
        fold_strategy=fold_strategy,
        fold=fold,
        fold_shuffle=fold_shuffle,
        fold_groups=fold_groups,
        n_jobs=n_jobs,
        use_gpu=use_gpu,
        custom_pipeline=custom_pipeline,
        html=html,
        session_id=session_id,
        log_experiment=log_experiment,
        experiment_name=experiment_name,
        log_plots=log_plots,
        log_profile=log_profile,
        log_data=log_data,
        silent=silent,
        verbose=verbose,
        profile=profile,
        profile_kwargs=profile_kwargs,
    )


def compare_models(
    include: Optional[List[Union[str, Any]]] = None,
    exclude: Optional[List[str]] = None,
    fold: Optional[Union[int, Any]] = None,
    round: int = 4,
    cross_validation: bool = True,
    sort: str = "Accuracy",
    n_select: int = 1,
    budget_time: Optional[float] = None,
    turbo: bool = True,
    errors: str = "ignore",
    fit_kwargs: Optional[dict] = None,
    groups: Optional[Union[str, Any]] = None,
    probability_threshold: Optional[float] = None,
    verbose: bool = True,
) -> Union[Any, List[Any]]:

    """
    This function trains and evaluates performance of all estimators available in the 
    model library using cross validation. The output of this function is a score grid 
    with average cross validated scores. Metrics evaluated during CV can be accessed 
    using the ``get_metrics`` function. Custom metrics can be added or removed using 
    ``add_metric`` and ``remove_metric`` function.

    Example
    -------
    >>> from pycaret.datasets import get_data
    >>> juice = get_data('juice')
    >>> from pycaret.classification import *
    >>> exp_name = setup(data = juice,  target = 'Purchase')
    >>> best_model = compare_models() 


    include: list of str or scikit-learn compatible object, default = None
        To train and evaluate select models, list containing model ID or scikit-learn 
        compatible object can be passed in include param. To see a list of all models 
        available in the model library use the ``models`` function. 


    exclude: list of str, default = None
        To omit certain models from training and evaluation, pass a list containing 
        model id in the exclude parameter. To see a list of all models available
        in the model library use the ``models`` function. 


    fold: int or scikit-learn compatible CV generator, default = None
        Controls cross-validation. If None, the CV generator in the ``fold_strategy`` 
        parameter of the ``setup`` function is used. When an integer is passed, 
        it is interpreted as the 'n_splits' parameter of the CV generator in the 
        ``setup`` function.


    round: int, default = 4
        Number of decimal places the metrics in the score grid will be rounded to.


    cross_validation: bool, default = True
        When set to False, metrics are evaluated on holdout set. ``fold`` param
        is ignored when cross_validation is set to False.


    sort: str, default = 'Accuracy'
        The sort order of the score grid. It also accepts custom metrics that are
        added through the ``add_metric`` function.


    n_select: int, default = 1
        Number of top_n models to return. For example, to select top 3 models use
        n_select = 3.


    budget_time: int or float, default = None
        If not None, will terminate execution of the function after budget_time 
        minutes have passed and return results up to that point.


    turbo: bool, default = True
        When set to True, it excludes estimators with longer training times. To
        see which algorithms are excluded use the ``models`` function.


    errors: str, default = 'ignore'
        When set to 'ignore', will skip the model with exceptions and continue.
        If 'raise', will break the function when exceptions are raised.


    fit_kwargs: dict, default = {} (empty dict)
        Dictionary of arguments passed to the fit method of the model.


    groups: str or array-like, with shape (n_samples,), default = None
        Optional group labels when 'GroupKFold' is used for the cross validation.
        It takes an array with shape (n_samples, ) where n_samples is the number
        of rows in the training dataset. When string is passed, it is interpreted 
        as the column name in the dataset containing group labels.


    probability_threshold: float, default = None
        Threshold for converting predicted probability to class label.
        It defaults to 0.5 for all classifiers unless explicitly defined 
        in this parameter. Only applicable for binary classification.


    verbose: bool, default = True
        Score grid is not printed when verbose is set to False.
    
    
    Returns:
        Trained model or list of trained models, depending on the ``n_select`` param.

    Warnings
    --------
    - Changing turbo parameter to False may result in very high training times with 
      datasets exceeding 10,000 rows.

    - AUC for estimators that does not support 'predict_proba' is shown as 0.0000. 

    - No models are logged in ``MLFlow`` when ``cross_validation`` parameter is False.
    """

    return pycaret.internal.tabular.compare_models(
        include=include,
        exclude=exclude,
        fold=fold,
        round=round,
        cross_validation=cross_validation,
        sort=sort,
        n_select=n_select,
        budget_time=budget_time,
        turbo=turbo,
        errors=errors,
        fit_kwargs=fit_kwargs,
        groups=groups,
        probability_threshold=probability_threshold,
        verbose=verbose,
    )


def create_model(
    estimator: Union[str, Any],
    fold: Optional[Union[int, Any]] = None,
    round: int = 4,
    cross_validation: bool = True,
    fit_kwargs: Optional[dict] = None,
    groups: Optional[Union[str, Any]] = None,
    probability_threshold: Optional[float] = None,
    verbose: bool = True,
    **kwargs,
) -> Any:

    """  
    This function trains and evaluates the performance of a given estimator 
    using cross validation. The output of this function is a score grid with 
    CV scores by fold. Metrics evaluated during CV can be accessed using the 
    ``get_metrics`` function. Custom metrics can be added or removed using 
    ``add_metric`` and ``remove_metric`` function. All the available models
    can be accessed using the ``models`` function.

    Example
    -------
    >>> from pycaret.datasets import get_data
    >>> juice = get_data('juice')
    >>> from pycaret.classification import *
    >>> exp_name = setup(data = juice,  target = 'Purchase')
    >>> lr = create_model('lr')


    estimator: str or scikit-learn compatible object
        ID of an estimator available in model library or pass an untrained 
        model object consistent with scikit-learn API. Estimators available  
        in the model library (ID - Name):

        * 'lr' - Logistic Regression             
        * 'knn' - K Neighbors Classifier          
        * 'nb' - Naive Bayes             
        * 'dt' - Decision Tree Classifier                   
        * 'svm' - SVM - Linear Kernel	            
        * 'rbfsvm' - SVM - Radial Kernel               
        * 'gpc' - Gaussian Process Classifier                  
        * 'mlp' - MLP Classifier                  
        * 'ridge' - Ridge Classifier                
        * 'rf' - Random Forest Classifier                   
        * 'qda' - Quadratic Discriminant Analysis                  
        * 'ada' - Ada Boost Classifier                 
        * 'gbc' - Gradient Boosting Classifier                  
        * 'lda' - Linear Discriminant Analysis                  
        * 'et' - Extra Trees Classifier                   
        * 'xgboost' - Extreme Gradient Boosting              
        * 'lightgbm' - Light Gradient Boosting Machine             
        * 'catboost' - CatBoost Classifier       


    fold: int or scikit-learn compatible CV generator, default = None
        Controls cross-validation. If None, the CV generator in the ``fold_strategy`` 
        parameter of the ``setup`` function is used. When an integer is passed, 
        it is interpreted as the 'n_splits' parameter of the CV generator in the 
        ``setup`` function.
        

    round: int, default = 4
        Number of decimal places the metrics in the score grid will be rounded to. 


    cross_validation: bool, default = True
        When set to False, metrics are evaluated on holdout set. ``fold`` param
        is ignored when cross_validation is set to False.


    fit_kwargs: dict, default = {} (empty dict)
        Dictionary of arguments passed to the fit method of the model.


    groups: str or array-like, with shape (n_samples,), default = None
        Optional group labels when GroupKFold is used for the cross validation.
        It takes an array with shape (n_samples, ) where n_samples is the number
        of rows in training dataset. When string is passed, it is interpreted as 
        the column name in the dataset containing group labels.


    probability_threshold: float, default = None
        Threshold for converting predicted probability to class label.
        It defaults to 0.5 for all classifiers unless explicitly defined 
        in this parameter. Only applicable for binary classification.


    verbose: bool, default = True
        Score grid is not printed when verbose is set to False.


    **kwargs: 
        Additional keyword arguments to pass to the estimator.


    Returns:
        Trained Model


    Warnings
    --------
    - AUC for estimators that does not support 'predict_proba' is shown as 0.0000.

    - Models are not logged on the ``MLFlow`` server when ``cross_validation`` param
      is set to False.

    """

    return pycaret.internal.tabular.create_model_supervised(
        estimator=estimator,
        fold=fold,
        round=round,
        cross_validation=cross_validation,
        fit_kwargs=fit_kwargs,
        groups=groups,
        probability_threshold=probability_threshold,
        verbose=verbose,
        **kwargs,
    )


def tune_model(
    estimator,
    fold: Optional[Union[int, Any]] = None,
    round: int = 4,
    n_iter: int = 10,
    custom_grid: Optional[Union[Dict[str, list], Any]] = None,
    optimize: str = "Accuracy",
    custom_scorer=None,
    search_library: str = "scikit-learn",
    search_algorithm: Optional[str] = None,
    early_stopping: Any = False,
    early_stopping_max_iters: int = 10,
    choose_better: bool = False,
    fit_kwargs: Optional[dict] = None,
    groups: Optional[Union[str, Any]] = None,
    return_tuner: bool = False,
    verbose: bool = True,
    tuner_verbose: Union[int, bool] = True,
    **kwargs,
) -> Any:

    """
    This function tunes the hyperparameters of a given estimator. The output of
    this function is a score grid with CV scores by fold of the best selected 
    model based on ``optimize`` parameter. Metrics evaluated during CV can be 
    accessed using the ``get_metrics`` function. Custom metrics can be added
    or removed using ``add_metric`` and ``remove_metric`` function. 

    Example
    -------
    >>> from pycaret.datasets import get_data
    >>> juice = get_data('juice')
    >>> from pycaret.classification import *
    >>> exp_name = setup(data = juice,  target = 'Purchase')
    >>> lr = create_model('lr')
    >>> tuned_lr = tune_model(lr) 


    estimator: scikit-learn compatible object
        Trained model object


    fold: int or scikit-learn compatible CV generator, default = None
        Controls cross-validation. If None, the CV generator in the ``fold_strategy`` 
        parameter of the ``setup`` function is used. When an integer is passed, 
        it is interpreted as the 'n_splits' parameter of the CV generator in the 
        ``setup`` function.
        

    round: int, default = 4
        Number of decimal places the metrics in the score grid will be rounded to. 


    n_iter: int, default = 10
        Number of iterations in the grid search. Increasing 'n_iter' may improve 
        model performance but also increases the training time.


    custom_grid: dictionary, default = None
        To define custom search space for hyperparameters, pass a dictionary with 
        parameter name and values to be iterated. Custom grids must be in a format 
        supported by the defined ``search_library``.


    optimize: str, default = 'Accuracy'
        Metric name to be evaluated for hyperparameter tuning. It also accepts custom 
        metrics that are added through the ``add_metric`` function.


    custom_scorer: object, default = None
        custom scoring strategy can be passed to tune hyperparameters of the model. 
        It must be created using ``sklearn.make_scorer``. It is equivalent of adding
        custom metric using the ``add_metric`` function and passing the name of the
        custom metric in the ``optimize`` parameter. 
        Will be deprecated in future.


    search_library: str, default = 'scikit-learn'
        The search library used for tuning hyperparameters. Possible values:

        - 'scikit-learn' - default, requires no further installation
            https://github.com/scikit-learn/scikit-learn

        - 'scikit-optimize' - ``pip install scikit-optimize`` 
            https://scikit-optimize.github.io/stable/

        - 'tune-sklearn' - ``pip install tune-sklearn ray[tune]`` 
            https://github.com/ray-project/tune-sklearn

        - 'optuna' - ``pip install optuna`` 
            https://optuna.org/


    search_algorithm: str, default = None
        The search algorithm depends on the ``search_library`` parameter.
        Some search algorithms require additional libraries to be installed.
        If None, will use search library-specific default algorithm.

        - 'scikit-learn' possible values:
            - 'random' : random grid search (default)
            - 'grid' : grid search

        - 'scikit-optimize' possible values:
            - 'bayesian' : Bayesian search (default)

        - 'tune-sklearn' possible values:
            - 'random' : random grid search (default)
            - 'grid' : grid search
            - 'bayesian' : ``pip install scikit-optimize``
            - 'hyperopt' : ``pip install hyperopt``
            - 'optuna' : ``pip install optuna``
            - 'bohb' : ``pip install hpbandster ConfigSpace``

        - 'optuna' possible values:
            - 'random' : randomized search
            - 'tpe' : Tree-structured Parzen Estimator search (default)


    early_stopping: bool or str or object, default = False
        Use early stopping to stop fitting to a hyperparameter configuration 
        if it performs poorly. Ignored when ``search_library`` is scikit-learn, 
        or if the estimator does not have 'partial_fit' attribute. If False or 
        None, early stopping will not be used. Can be either an object accepted 
        by the search library or one of the following:

        - 'asha' for Asynchronous Successive Halving Algorithm
        - 'hyperband' for Hyperband
        - 'median' for Median Stopping Rule
        - If False or None, early stopping will not be used.


    early_stopping_max_iters: int, default = 10
        Maximum number of epochs to run for each sampled configuration.
        Ignored if ``early_stopping`` is False or None.


    choose_better: bool, default = False
        When set to True, the returned object is always better performing. The
        metric used for comparison is defined by the ``optimize`` parameter.  


    fit_kwargs: dict, default = {} (empty dict)
        Dictionary of arguments passed to the fit method of the tuner.


    groups: str or array-like, with shape (n_samples,), default = None
        Optional group labels when GroupKFold is used for the cross validation.
        It takes an array with shape (n_samples, ) where n_samples is the number
        of rows in training dataset. When string is passed, it is interpreted as 
        the column name in the dataset containing group labels.


    return_tuner: bool, default = False
        When set to True, will return a tuple of (model, tuner_object). 


    verbose: bool, default = True
        Score grid is not printed when verbose is set to False.


    tuner_verbose: bool or in, default = True
        If True or above 0, will print messages from the tuner. Higher values
        print more messages. Ignored when ``verbose`` param is False.


    **kwargs: 
        Additional keyword arguments to pass to the optimizer.


    Returns:
        Trained Model and Optional Tuner Object when ``return_tuner`` is True. 


    Warnings
    --------
    - Using 'grid' as ``search_algorithm`` may result in very long computation.
      Only recommended with smaller search spaces that can be defined in the
      ``custom_grid`` parameter.

    - ``search_library`` 'tune-sklearn' does not support GPU models.

    """

    return pycaret.internal.tabular.tune_model_supervised(
        estimator=estimator,
        fold=fold,
        round=round,
        n_iter=n_iter,
        custom_grid=custom_grid,
        optimize=optimize,
        custom_scorer=custom_scorer,
        search_library=search_library,
        search_algorithm=search_algorithm,
        early_stopping=early_stopping,
        early_stopping_max_iters=early_stopping_max_iters,
        choose_better=choose_better,
        fit_kwargs=fit_kwargs,
        groups=groups,
        return_tuner=return_tuner,
        verbose=verbose,
        tuner_verbose=tuner_verbose,
        **kwargs,
    )


def ensemble_model(
    estimator,
    method: str = "Bagging",
    fold: Optional[Union[int, Any]] = None,
    n_estimators: int = 10,
    round: int = 4,
    choose_better: bool = False,
    optimize: str = "Accuracy",
    fit_kwargs: Optional[dict] = None,
    groups: Optional[Union[str, Any]] = None,
    probability_threshold: Optional[float] = None,
    verbose: bool = True,
) -> Any:

    """  
    This function ensembles a given estimator. The output of this function is 
    a score grid with CV scores by fold. Metrics evaluated during CV can be 
    accessed using the ``get_metrics`` function. Custom metrics can be added
    or removed using ``add_metric`` and ``remove_metric`` function. 


    Example
    -------
    >>> from pycaret.datasets import get_data
    >>> juice = get_data('juice')
    >>> from pycaret.classification import *
    >>> exp_name = setup(data = juice,  target = 'Purchase')
    >>> dt = create_model('dt')
    >>> bagged_dt = ensemble_model(dt, method = 'Bagging')
    

    estimator: scikit-learn compatible object
        Trained model object


    method: str, default = 'Bagging'
        Method for ensembling base estimator. It can be 'Bagging' or 'Boosting'. 


    fold: int or scikit-learn compatible CV generator, default = None
        Controls cross-validation. If None, the CV generator in the ``fold_strategy`` 
        parameter of the ``setup`` function is used. When an integer is passed, 
        it is interpreted as the 'n_splits' parameter of the CV generator in the 
        ``setup`` function.
        

    n_estimators: int, default = 10
        The number of base estimators in the ensemble. In case of perfect fit, the 
        learning procedure is stopped early.

        
    round: int, default = 4
        Number of decimal places the metrics in the score grid will be rounded to. 


    choose_better: bool, default = False
        When set to True, the returned object is always better performing. The
        metric used for comparison is defined by the ``optimize`` parameter. 


    optimize: str, default = 'Accuracy'
        Metric to compare for model selection when ``choose_better`` is True.


    fit_kwargs: dict, default = {} (empty dict)
        Dictionary of arguments passed to the fit method of the model.


    groups: str or array-like, with shape (n_samples,), default = None
        Optional group labels when GroupKFold is used for the cross validation.
        It takes an array with shape (n_samples, ) where n_samples is the number
        of rows in training dataset. When string is passed, it is interpreted as 
        the column name in the dataset containing group labels.


    probability_threshold: float, default = None
        Threshold for converting predicted probability to class label.
        It defaults to 0.5 for all classifiers unless explicitly defined 
        in this parameter. Only applicable for binary classification.


    verbose: bool, default = True
        Score grid is not printed when verbose is set to False.


    Returns:
        Trained Model


    Warnings
    --------
    - Method 'Boosting' is not supported for estimators that do not have 'class_weights' 
      or 'predict_proba' attributes. 

    """

    return pycaret.internal.tabular.ensemble_model(
        estimator=estimator,
        method=method,
        fold=fold,
        n_estimators=n_estimators,
        round=round,
        choose_better=choose_better,
        optimize=optimize,
        fit_kwargs=fit_kwargs,
        groups=groups,
        verbose=verbose,
        probability_threshold=probability_threshold,
    )


def blend_models(
    estimator_list: list,
    fold: Optional[Union[int, Any]] = None,
    round: int = 4,
    choose_better: bool = False,
    optimize: str = "Accuracy",
    method: str = "auto",
    weights: Optional[List[float]] = None,
    fit_kwargs: Optional[dict] = None,
    groups: Optional[Union[str, Any]] = None,
    probability_threshold: Optional[float] = None,
    verbose: bool = True,
) -> Any:

    """
    This function trains a Soft Voting / Majority Rule classifier for select
    models passed in the ``estimator_list`` param. The output of this function 
    is a score grid with CV scores by fold. Metrics evaluated during CV can be 
    accessed using the ``get_metrics`` function. Custom metrics can be added
    or removed using ``add_metric`` and ``remove_metric`` function.


    Example
    -------
    >>> from pycaret.datasets import get_data
    >>> juice = get_data('juice')
    >>> from pycaret.classification import *
    >>> exp_name = setup(data = juice,  target = 'Purchase')
    >>> top3 = compare_models(n_select = 3)
    >>> blender = blend_models(top3)


    estimator_list: list of scikit-learn compatible objects
        List of trained model objects


    fold: int or scikit-learn compatible CV generator, default = None
        Controls cross-validation. If None, the CV generator in the ``fold_strategy`` 
        parameter of the ``setup`` function is used. When an integer is passed, 
        it is interpreted as the 'n_splits' parameter of the CV generator in the 
        ``setup`` function.


    round: int, default = 4
        Number of decimal places the metrics in the score grid will be rounded to.


    choose_better: bool, default = False
        When set to True, the returned object is always better performing. The
        metric used for comparison is defined by the ``optimize`` parameter. 


    optimize: str, default = 'Accuracy'
        Metric to compare for model selection when ``choose_better`` is True.


    method: str, default = 'auto'
        'hard' uses predicted class labels for majority rule voting. 'soft', predicts 
        the class label based on the argmax of the sums of the predicted probabilities, 
        which is recommended for an ensemble of well-calibrated classifiers. Default 
        value, 'auto', will try to use 'soft' and fall back to 'hard' if the former is 
        not supported.


    weights: list, default = None
        Sequence of weights (float or int) to weight the occurrences of predicted class 
        labels (hard voting) or class probabilities before averaging (soft voting). Uses 
        uniform weights when None.


    fit_kwargs: dict, default = {} (empty dict)
        Dictionary of arguments passed to the fit method of the model.


    groups: str or array-like, with shape (n_samples,), default = None
        Optional group labels when GroupKFold is used for the cross validation.
        It takes an array with shape (n_samples, ) where n_samples is the number
        of rows in training dataset. When string is passed, it is interpreted as 
        the column name in the dataset containing group labels.


    probability_threshold: float, default = None
        Threshold for converting predicted probability to class label.
        It defaults to 0.5 for all classifiers unless explicitly defined 
        in this parameter. Only applicable for binary classification.


    verbose: bool, default = True
        Score grid is not printed when verbose is set to False.


    Returns:
        Trained Model

    """

    return pycaret.internal.tabular.blend_models(
        estimator_list=estimator_list,
        fold=fold,
        round=round,
        choose_better=choose_better,
        optimize=optimize,
        method=method,
        weights=weights,
        fit_kwargs=fit_kwargs,
        groups=groups,
        verbose=verbose,
        probability_threshold=probability_threshold,
    )


def stack_models(
    estimator_list: list,
    meta_model=None,
    meta_model_fold: Optional[Union[int, Any]] = 5,
    fold: Optional[Union[int, Any]] = None,
    round: int = 4,
    method: str = "auto",
    restack: bool = True,
    choose_better: bool = False,
    optimize: str = "Accuracy",
    fit_kwargs: Optional[dict] = None,
    groups: Optional[Union[str, Any]] = None,
    probability_threshold: Optional[float] = None,
    verbose: bool = True,
) -> Any:

    """
    This function trains a meta model over select estimators passed in 
    the ``estimator_list`` parameter. The output of this function is a 
    score grid with CV scores by fold. Metrics evaluated during CV can 
    be accessed using the ``get_metrics`` function. Custom metrics 
    can be added or removed using ``add_metric`` and ``remove_metric`` 
    function.

    
    Example
    -------
    >>> from pycaret.datasets import get_data
    >>> juice = get_data('juice')
    >>> from pycaret.classification import *
    >>> exp_name = setup(data = juice,  target = 'Purchase')
    >>> top3 = compare_models(n_select = 3)
    >>> stacker = stack_models(top3)


    estimator_list: list of scikit-learn compatible objects
        List of trained model objects


    meta_model: scikit-learn compatible object, default = None
        When None, Logistic Regression is trained as a meta model.


    meta_model_fold: integer or scikit-learn compatible CV generator, default = 5
        Controls internal cross-validation. Can be an integer or a scikit-learn
        CV generator. If set to an integer, will use (Stratifed)KFold CV with
        that many folds. See scikit-learn documentation on Stacking for 
        more details.


    fold: int or scikit-learn compatible CV generator, default = None
        Controls cross-validation. If None, the CV generator in the ``fold_strategy`` 
        parameter of the ``setup`` function is used. When an integer is passed, 
        it is interpreted as the 'n_splits' parameter of the CV generator in the 
        ``setup`` function.


    round: int, default = 4
        Number of decimal places the metrics in the score grid will be rounded to.


    method: str, default = 'auto'
        When set to 'auto', it will invoke, for each estimator, 'predict_proba',
        'decision_function' or 'predict' in that order. Other, manually pass one
        of the value from 'predict_proba', 'decision_function' or 'predict'. 
        
        
    restack: bool, default = True
        When set to False, only the predictions of estimators will be used as 
        training data for the ``meta_model``.


    choose_better: bool, default = False
        When set to True, the returned object is always better performing. The
        metric used for comparison is defined by the ``optimize`` parameter. 


    optimize: str, default = 'Accuracy'
        Metric to compare for model selection when ``choose_better`` is True.


    fit_kwargs: dict, default = {} (empty dict)
        Dictionary of arguments passed to the fit method of the model.


    groups: str or array-like, with shape (n_samples,), default = None
        Optional group labels when GroupKFold is used for the cross validation.
        It takes an array with shape (n_samples, ) where n_samples is the number
        of rows in training dataset. When string is passed, it is interpreted as 
        the column name in the dataset containing group labels.


    probability_threshold: float, default = None
        Threshold for converting predicted probability to class label.
        It defaults to 0.5 for all classifiers unless explicitly defined 
        in this parameter. Only applicable for binary classification.


    verbose: bool, default = True
        Score grid is not printed when verbose is set to False.


    Returns:
        Trained Model


    Warnings
    --------
    - When ``method`` is not set to 'auto', it will check if the defined method
      is available for all estimators passed in ``estimator_list``. If the method is 
      not implemented by any estimator, it will raise an error.

    """

    return pycaret.internal.tabular.stack_models(
        estimator_list=estimator_list,
        meta_model=meta_model,
        meta_model_fold=meta_model_fold,
        fold=fold,
        round=round,
        method=method,
        restack=restack,
        choose_better=choose_better,
        optimize=optimize,
        fit_kwargs=fit_kwargs,
        groups=groups,
        probability_threshold=probability_threshold,
        verbose=verbose,
    )


def plot_model(
    estimator,
    plot: str = "auc",
    scale: float = 1,
    save: bool = False,
    fold: Optional[Union[int, Any]] = None,
    fit_kwargs: Optional[dict] = None,
    plot_kwargs: Optional[dict] = None,
    groups: Optional[Union[str, Any]] = None,
    use_train_data: bool = False,
    verbose: bool = True,
    display_format: Optional[str] = None,
) -> str:

    """
    This function analyzes the performance of a trained model on holdout set. 
    It may require re-training the model in certain cases.

    Example
    -------
    >>> from pycaret.datasets import get_data
    >>> juice = get_data('juice')
    >>> from pycaret.classification import *
    >>> exp_name = setup(data = juice,  target = 'Purchase')
    >>> lr = create_model('lr')
    >>> plot_model(lr, plot = 'auc')


    estimator: scikit-learn compatible object
        Trained model object


    plot: str, default = 'auc'
        List of available plots (ID - Name):

        * 'auc' - Area Under the Curve
        * 'threshold' - Discrimination Threshold
        * 'pr' - Precision Recall Curve
        * 'confusion_matrix' - Confusion Matrix
        * 'error' - Class Prediction Error
        * 'class_report' - Classification Report
        * 'boundary' - Decision Boundary
        * 'rfe' - Recursive Feature Selection
        * 'learning' - Learning Curve
        * 'manifold' - Manifold Learning
        * 'calibration' - Calibration Curve
        * 'vc' - Validation Curve
        * 'dimension' - Dimension Learning
        * 'feature' - Feature Importance
        * 'feature_all' - Feature Importance (All)
        * 'parameter' - Model Hyperparameter
        * 'lift' - Lift Curve
        * 'gain' - Gain Chart
        * 'tree' - Decision Tree
        * 'ks' - KS Statistic Plot


    scale: float, default = 1
        The resolution scale of the figure.


    save: bool, default = False
        When set to True, plot is saved in the current working directory.


    fold: int or scikit-learn compatible CV generator, default = None
        Controls cross-validation. If None, the CV generator in the ``fold_strategy`` 
        parameter of the ``setup`` function is used. When an integer is passed, 
        it is interpreted as the 'n_splits' parameter of the CV generator in the 
        ``setup`` function.


    fit_kwargs: dict, default = {} (empty dict)
        Dictionary of arguments passed to the fit method of the model.


    plot_kwargs: dict, default = {} (empty dict)
        Dictionary of arguments passed to the visualizer class. 


    groups: str or array-like, with shape (n_samples,), default = None
        Optional group labels when GroupKFold is used for the cross validation.
        It takes an array with shape (n_samples, ) where n_samples is the number
        of rows in training dataset. When string is passed, it is interpreted as 
        the column name in the dataset containing group labels.


    use_train_data: bool, default = False
        When set to true, train data will be used for plots, instead
        of test data.


    verbose: bool, default = True
        When set to False, progress bar is not displayed.


    display_format: str, default = None
        To display plots in Streamlit (https://www.streamlit.io/), set this to 'streamlit'.
        Currently, not all plots are supported.


    Returns:
        None
        

    Warnings
    --------
    -   Estimators that does not support 'predict_proba' attribute cannot be used for
        'AUC' and 'calibration' plots. 
              
    -   When the target is multiclass, 'calibration', 'threshold', 'manifold' and 'rfe' 
        plots are not available.

    -   When the 'max_features' parameter of a trained model object is not equal to 
        the number of samples in training set, the 'rfe' plot is not available.

    """

    return pycaret.internal.tabular.plot_model(
        estimator=estimator,
        plot=plot,
        scale=scale,
        save=save,
        fold=fold,
        fit_kwargs=fit_kwargs,
        plot_kwargs=plot_kwargs,
        groups=groups,
        verbose=verbose,
        use_train_data=use_train_data,
        system=True,
        display_format=display_format,
    )


def evaluate_model(
    estimator,
    fold: Optional[Union[int, Any]] = None,
    fit_kwargs: Optional[dict] = None,
    groups: Optional[Union[str, Any]] = None,
    use_train_data: bool = False,
):

    """
    This function displays a user interface for analyzing performance of a trained
    model. It calls the ``plot_model`` function internally. 
    

    Example
    -------
    >>> from pycaret.datasets import get_data
    >>> juice = get_data('juice')
    >>> from pycaret.classification import *
    >>> exp_name = setup(data = juice,  target = 'Purchase')
    >>> lr = create_model('lr')
    >>> evaluate_model(lr)
    

    estimator: scikit-learn compatible object
        Trained model object


    fold: int or scikit-learn compatible CV generator, default = None
        Controls cross-validation. If None, the CV generator in the ``fold_strategy`` 
        parameter of the ``setup`` function is used. When an integer is passed, 
        it is interpreted as the 'n_splits' parameter of the CV generator in the 
        ``setup`` function.


    fit_kwargs: dict, default = {} (empty dict)
        Dictionary of arguments passed to the fit method of the model.


    groups: str or array-like, with shape (n_samples,), default = None
        Optional group labels when GroupKFold is used for the cross validation.
        It takes an array with shape (n_samples, ) where n_samples is the number
        of rows in training dataset. When string is passed, it is interpreted as 
        the column name in the dataset containing group labels.


    use_train_data: bool, default = False
        When set to true, train data will be used for plots, instead
        of test data.


    Returns:
        None


    Warnings
    --------
    -   This function only works in IPython enabled Notebook.

    """

    return pycaret.internal.tabular.evaluate_model(
        estimator=estimator,
        fold=fold,
        fit_kwargs=fit_kwargs,
        groups=groups,
        use_train_data=use_train_data,
    )


def interpret_model(
    estimator,
    plot: str = "summary",
    feature: Optional[str] = None,
    observation: Optional[int] = None,
    use_train_data: bool = False,
    X_new_sample: Optional[pd.DataFrame] = None,
    y_new_sample: Optional[pd.DataFrame] = None,  # add for pfi explainer
    save: bool = False,
    **kwargs,
):

    """ 
    This function analyzes the predictions generated from a trained model. Most plots
    in this function are implemented based on the SHAP (SHapley Additive exPlanations).
    For more info on this, please see https://shap.readthedocs.io/en/latest/


    Example
    -------
    >>> from pycaret.datasets import get_data
    >>> juice = get_data('juice')
    >>> from pycaret.classification import *
    >>> exp_name = setup(data = juice,  target = 'Purchase')
    >>> xgboost = create_model('xgboost')
    >>> interpret_model(xgboost)


    estimator: scikit-learn compatible object
        Trained model object


    plot : str, default = 'summary'
        Abbreviation of type of plot. The current list of plots supported 
        are (Plot - Name):

        * 'summary' - Summary Plot using SHAP
        * 'correlation' - Dependence Plot using SHAP
        * 'reason' - Force Plot using SHAP
        * 'pdp' - Partial Dependence Plot
        * 'msa' - Morris Sensitivity Analysis
        * 'pfi' - Permutation Feature Importance


    feature: str, default = None
        This parameter is only needed when plot = 'correlation' or 'pdp'. 
        By default feature is set to None which means the first column of the 
        dataset will be used as a variable. A feature parameter must be passed 
        to change this.


    observation: integer, default = None
        This parameter only comes into effect when plot is set to 'reason'. If no
        observation number is provided, it will return an analysis of all observations
        with the option to select the feature on x and y axes through drop down
        interactivity. For analysis at the sample level, an observation parameter must
        be passed with the index value of the observation in test / hold-out set.


    use_train_data: bool, default = False
        When set to true, train data will be used for plots, instead
        of test data.


    X_new_sample: pd.DataFrame, default = None
        Row from an out-of-sample dataframe (neither train nor test data) to be plotted.
        The sample must have the same columns as the raw input data, and it is transformed
        by the preprocessing pipeline automatically before plotting.


    y_new_sample: pd.DataFrame, default = None
        Row from an out-of-sample dataframe (neither train nor test data) to be plotted.
        The sample must have the same columns as the raw input label data, and it is transformed
        by the preprocessing pipeline automatically before plotting.


    save: bool, default = False
        When set to True, Plot is saved as a 'png' file in current working directory.


    **kwargs:
        Additional keyword arguments to pass to the plot.


    Returns:
        None

    """

    return pycaret.internal.tabular.interpret_model(
        estimator=estimator,
        plot=plot,
        feature=feature,
        observation=observation,
        use_train_data=use_train_data,
        X_new_sample=X_new_sample,
        y_new_sample=y_new_sample,
        save=save,
        **kwargs,
    )


def calibrate_model(
    estimator,
    method: str = "sigmoid",
    calibrate_fold: Optional[Union[int, Any]] = 5,
    fold: Optional[Union[int, Any]] = None,
    round: int = 4,
    fit_kwargs: Optional[dict] = None,
    groups: Optional[Union[str, Any]] = None,
    verbose: bool = True,
) -> Any:

    """  
    This function calibrates the probability of a given estimator using isotonic
    or logistic regression. The output of this function is a score grid with CV 
    scores by fold. Metrics evaluated during CV can be accessed using the 
    ``get_metrics`` function. Custom metrics can be added or removed using 
    ``add_metric`` and ``remove_metric`` function. 


    Example
    -------
    >>> from pycaret.datasets import get_data
    >>> juice = get_data('juice')
    >>> from pycaret.classification import *
    >>> exp_name = setup(data = juice,  target = 'Purchase')
    >>> dt = create_model('dt')
    >>> calibrated_dt = calibrate_model(dt)


    estimator: scikit-learn compatible object
        Trained model object


    method: str, default = 'sigmoid'
        The method to use for calibration. Can be 'sigmoid' which corresponds to 
        Platt's method or 'isotonic' which is a non-parametric approach. 


    calibrate_fold: integer or scikit-learn compatible CV generator, default = 5
        Controls internal cross-validation. Can be an integer or a scikit-learn
        CV generator. If set to an integer, will use (Stratifed)KFold CV with
        that many folds. See scikit-learn documentation on Stacking for 
        more details.


    fold: int or scikit-learn compatible CV generator, default = None
        Controls cross-validation. If None, the CV generator in the ``fold_strategy`` 
        parameter of the ``setup`` function is used. When an integer is passed, 
        it is interpreted as the 'n_splits' parameter of the CV generator in the 
        ``setup`` function.


    round: int, default = 4
        Number of decimal places the metrics in the score grid will be rounded to. 


    fit_kwargs: dict, default = {} (empty dict)
        Dictionary of arguments passed to the fit method of the model.


    groups: str or array-like, with shape (n_samples,), default = None
        Optional group labels when GroupKFold is used for the cross validation.
        It takes an array with shape (n_samples, ) where n_samples is the number
        of rows in training dataset. When string is passed, it is interpreted as 
        the column name in the dataset containing group labels.


    verbose: bool, default = True
        Score grid is not printed when verbose is set to False.


    Returns:
        Trained Model


    Warnings
    --------
    - Avoid isotonic calibration with too few calibration samples (< 1000) since it 
      tends to overfit.

    """

    return pycaret.internal.tabular.calibrate_model(
        estimator=estimator,
        method=method,
        calibrate_fold=calibrate_fold,
        fold=fold,
        round=round,
        fit_kwargs=fit_kwargs,
        groups=groups,
        verbose=verbose,
    )


def optimize_threshold(
    estimator,
    true_positive: int = 0,
    true_negative: int = 0,
    false_positive: int = 0,
    false_negative: int = 0,
    grid_interval: float = 0.0001,
):

    """
    This function optimizes probability threshold for a given estimator using 
    custom cost function. The function displays a plot of optimized cost as a
    function of probability threshold between 0.0 to 1.0 and returns the 
    optimized threshold value as a numpy float. 


    Example
    -------
    >>> from pycaret.datasets import get_data
    >>> juice = get_data('juice')
    >>> from pycaret.classification import *
    >>> exp_name = setup(data = juice,  target = 'Purchase')
    >>> lr = create_model('lr')
    >>> optimize_threshold(lr, true_negative = 10, false_negative = -100)


    estimator: scikit-learn compatible object
        Trained model object
    

    true_positive: int, default = 0
        Cost function or returns for true positive.  
    

    true_negative: int, default = 0
        Cost function or returns for true negative.
    

    false_positive: int, default = 0
        Cost function or returns for false positive.    
    

    false_negative: int, default = 0
        Cost function or returns for false negative.       


    grid_interval: float, default = 0.0001
        Grid inerval for threshold grid search. Iteration count = 1.0/grid_interval. Default 10000 iterations.


    Returns:
        numpy.float64 


    Warnings
    --------
    - This function is not supported when target is multiclass. 

    """

    return pycaret.internal.tabular.optimize_threshold(
        estimator=estimator,
        true_positive=true_positive,
        true_negative=true_negative,
        false_positive=false_positive,
        false_negative=false_negative,
        grid_interval=grid_interval,
    )


def predict_model(
    estimator,
    data: Optional[pd.DataFrame] = None,
    probability_threshold: Optional[float] = None,
    encoded_labels: bool = False,
    raw_score: bool = False,
    drift_report: bool = False,
    round: int = 4,
    verbose: bool = True,
) -> pd.DataFrame:

    """
    This function predicts ``Label`` and ``Score`` (probability of predicted 
    class) using a trained model. When ``data`` is None, it predicts label and 
    score on the holdout set.
    
    
    Example
    -------
    >>> from pycaret.datasets import get_data
    >>> juice = get_data('juice')
    >>> from pycaret.classification import *
    >>> exp_name = setup(data = juice,  target = 'Purchase')
    >>> lr = create_model('lr')
    >>> pred_holdout = predict_model(lr)
    >>> pred_unseen = predict_model(lr, data = unseen_dataframe)
        

    estimator: scikit-learn compatible object
        Trained model object


    data: pandas.DataFrame
        Shape (n_samples, n_features). All features used during training 
        must be available in the unseen dataset.


    probability_threshold: float, default = None
        Threshold for converting predicted probability to class label.
        Unless this parameter is set, it will default to the value set
        during model creation. If that wasn't set, the default will be 0.5
        for all classifiers. Only applicable for binary classification.


    encoded_labels: bool, default = False
        When set to True, will return labels encoded as an integer.


    raw_score: bool, default = False
        When set to True, scores for all labels will be returned.


    drift_report: bool, default = False
        When set to True, interactive drift report is generated on test set
        with the evidently library.


    round: int, default = 4
        Number of decimal places the metrics in the score grid will be rounded to. 


    verbose: bool, default = True
        When set to False, holdout score grid is not printed.


    Returns:
        pandas.DataFrame


    Warnings
    --------
    - The behavior of the ``predict_model`` is changed in version 2.1 without backward 
      compatibility. As such, the pipelines trained using the version (<= 2.0), may not 
      work for inference with version >= 2.1. You can either retrain your models with a 
      newer version or downgrade the version for inference.

    """

    return pycaret.internal.tabular.predict_model(
        estimator=estimator,
        data=data,
        probability_threshold=probability_threshold,
        encoded_labels=encoded_labels,
        raw_score=raw_score,
        drift_report=drift_report,
        round=round,
        verbose=verbose,
        ml_usecase=MLUsecase.CLASSIFICATION,
    )


def finalize_model(
    estimator,
    fit_kwargs: Optional[dict] = None,
    groups: Optional[Union[str, Any]] = None,
    model_only: bool = True,
) -> Any:

    """
    This function trains a given estimator on the entire dataset including the 
    holdout set. 
    
    
    Example
    -------
    >>> from pycaret.datasets import get_data
    >>> juice = get_data('juice')
    >>> from pycaret.classification import *
    >>> exp_name = setup(data = juice,  target = 'Purchase')
    >>> lr = create_model('lr')
    >>> final_lr = finalize_model(lr)
    

    estimator: scikit-learn compatible object
        Trained model object


    fit_kwargs: dict, default = {} (empty dict)
        Dictionary of arguments passed to the fit method of the model.


    groups: str or array-like, with shape (n_samples,), default = None
        Optional group labels when GroupKFold is used for the cross validation.
        It takes an array with shape (n_samples, ) where n_samples is the number
        of rows in training dataset. When string is passed, it is interpreted as 
        the column name in the dataset containing group labels.


    model_only: bool, default = True
        When set to False, only model object is re-trained and all the 
        transformations in Pipeline are ignored.


    Returns:
        Trained Model
      
    """

    return pycaret.internal.tabular.finalize_model(
        estimator=estimator,
        fit_kwargs=fit_kwargs,
        groups=groups,
        model_only=model_only,
    )


def deploy_model(
    model, model_name: str, authentication: dict, platform: str = "aws",
):
    """
    This function deploys the transformation pipeline and trained model on cloud.


    Example
    -------
    >>> from pycaret.datasets import get_data
    >>> juice = get_data('juice')
    >>> from pycaret.classification import *
    >>> exp_name = setup(data = juice,  target = 'Purchase')
    >>> lr = create_model('lr')
    >>> # sets appropriate credentials for the platform as environment variables
    >>> import os
    >>> os.environ["AWS_ACCESS_KEY_ID"] = str("foo")
    >>> os.environ["AWS_SECRET_ACCESS_KEY"] = str("bar")
    >>> deploy_model(model = lr, model_name = 'lr-for-deployment', platform = 'aws', authentication = {'bucket' : 'S3-bucket-name'})


    Amazon Web Service (AWS) users:
        To deploy a model on AWS S3 ('aws'), the credentials have to be passed. The easiest way is to use environment
        variables in your local environment. Following information from the IAM portal of amazon console account
        are required:

        - AWS Access Key ID
        - AWS Secret Key Access

        More info: https://boto3.amazonaws.com/v1/documentation/api/latest/guide/credentials.html#environment-variables


    Google Cloud Platform (GCP) users:
        To deploy a model on Google Cloud Platform ('gcp'), project must be created
        using command line or GCP console. Once project is created, you must create
        a service account and download the service account key as a JSON file to set
        environment variables in your local environment.

        More info: https://cloud.google.com/docs/authentication/production


    Microsoft Azure (Azure) users:
        To deploy a model on Microsoft Azure ('azure'), environment variables for connection
        string must be set in your local environment. Go to settings of storage account on
        Azure portal to access the connection string required.

        - AZURE_STORAGE_CONNECTION_STRING (required as environment variable)

        More info: https://docs.microsoft.com/en-us/azure/storage/blobs/storage-quickstart-blobs-python?toc=%2Fpython%2Fazure%2FTOC.json


    model: scikit-learn compatible object
        Trained model object


    model_name: str
        Name of model.


    authentication: dict
        Dictionary of applicable authentication tokens.

        When platform = 'aws':
        {'bucket' : 'S3-bucket-name', 'path': (optional) folder name under the bucket}

        When platform = 'gcp':
        {'project': 'gcp-project-name', 'bucket' : 'gcp-bucket-name'}

        When platform = 'azure':
        {'container': 'azure-container-name'}


    platform: str, default = 'aws'
        Name of the platform. Currently supported platforms: 'aws', 'gcp' and 'azure'.


    Returns:
        None

    """

    return pycaret.internal.tabular.deploy_model(
        model=model,
        model_name=model_name,
        authentication=authentication,
        platform=platform,
    )


def save_model(
    model, model_name: str, model_only: bool = False, verbose: bool = True, **kwargs
):

    """
    This function saves the transformation pipeline and trained model object 
    into the current working directory as a pickle file for later use. 
    
    Example
    -------
    >>> from pycaret.datasets import get_data
    >>> juice = get_data('juice')
    >>> from pycaret.classification import *
    >>> exp_name = setup(data = juice,  target = 'Purchase')
    >>> lr = create_model('lr')
    >>> save_model(lr, 'saved_lr_model')
    

    model: scikit-learn compatible object
        Trained model object
    

    model_name: str
        Name of the model.
    

    model_only: bool, default = False
        When set to True, only trained model object is saved instead of the 
        entire pipeline.


    verbose: bool, default = True
        Success message is not printed when verbose is set to False.


    **kwargs: 
        Additional keyword arguments to pass to joblib.dump().


    Returns:
        Tuple of the model object and the filename.

    """

    return pycaret.internal.tabular.save_model(
        model=model,
        model_name=model_name,
        model_only=model_only,
        verbose=verbose,
        **kwargs,
    )


def load_model(
    model_name,
    platform: Optional[str] = None,
    authentication: Optional[Dict[str, str]] = None,
    verbose: bool = True,
):

    """
    This function loads a previously saved pipeline.
    

    Example
    -------
    >>> from pycaret.classification import load_model
    >>> saved_lr = load_model('saved_lr_model')


    model_name: str
        Name of the model.
      

    platform: str, default = None
        Name of the cloud platform. Currently supported platforms: 
        'aws', 'gcp' and 'azure'.
    

    authentication: dict, default = None
        dictionary of applicable authentication tokens.

        when platform = 'aws':
        {'bucket' : 'S3-bucket-name'}

        when platform = 'gcp':
        {'project': 'gcp-project-name', 'bucket' : 'gcp-bucket-name'}

        when platform = 'azure':
        {'container': 'azure-container-name'}
    

    verbose: bool, default = True
        Success message is not printed when verbose is set to False.


    Returns:
        Trained Model

    """

    return pycaret.internal.tabular.load_model(
        model_name=model_name,
        platform=platform,
        authentication=authentication,
        verbose=verbose,
    )


def automl(optimize: str = "Accuracy", use_holdout: bool = False) -> Any:

    """ 
    This function returns the best model out of all trained models in
    current session based on the ``optimize`` parameter. Metrics
    evaluated can be accessed using the ``get_metrics`` function. 

    
    Example
    -------
    >>> from pycaret.datasets import get_data
    >>> juice = get_data('juice')
    >>> from pycaret.classification import *
    >>> exp_name = setup(data = juice,  target = 'Purchase')
    >>> top3 = compare_models(n_select = 3)
    >>> tuned_top3 = [tune_model(i) for i in top3]
    >>> blender = blend_models(tuned_top3)
    >>> stacker = stack_models(tuned_top3)
    >>> best_auc_model = automl(optimize = 'AUC')


    optimize: str, default = 'Accuracy'
        Metric to use for model selection. It also accepts custom metrics
        added using the ``add_metric`` function. 


    use_holdout: bool, default = False
        When set to True, metrics are evaluated on holdout set instead of CV.
      

    Returns:
        Trained Model

    """
    return pycaret.internal.tabular.automl(optimize=optimize, use_holdout=use_holdout)


def pull(pop: bool = False) -> pd.DataFrame:

    """  
    Returns last printed score grid. Use ``pull`` function after
    any training function to store the score grid in pandas.DataFrame.


    pop: bool, default = False
        If True, will pop (remove) the returned dataframe from the
        display container.


    Returns:
        pandas.DataFrame

    """
    return pycaret.internal.tabular.pull(pop=pop)


def models(
    type: Optional[str] = None, internal: bool = False, raise_errors: bool = True,
) -> pd.DataFrame:

    """
    Returns table of models available in the model library.

    Example
    -------
    >>> from pycaret.datasets import get_data
    >>> juice = get_data('juice')
    >>> from pycaret.classification import *
    >>> exp_name = setup(data = juice,  target = 'Purchase')    
    >>> all_models = models()


    type: str, default = None
        - linear : filters and only return linear models
        - tree : filters and only return tree based models
        - ensemble : filters and only return ensemble models
    

    internal: bool, default = False
        When True, will return extra columns and rows used internally.


    raise_errors: bool, default = True
        When False, will suppress all exceptions, ignoring models
        that couldn't be created.


    Returns:
        pandas.DataFrame

    """
    return pycaret.internal.tabular.models(
        type=type, internal=internal, raise_errors=raise_errors
    )


def get_metrics(
    reset: bool = False, include_custom: bool = True, raise_errors: bool = True,
) -> pd.DataFrame:

    """
    Returns table of available metrics used for CV.


    Example
    -------
    >>> from pycaret.datasets import get_data
    >>> juice = get_data('juice')
    >>> from pycaret.classification import *
    >>> exp_name = setup(data = juice,  target = 'Purchase')    
    >>> all_metrics = get_metrics()


    reset: bool, default = False
        When True, will reset all changes made using the ``add_metric`` 
        and ``remove_metric`` function.


    include_custom: bool, default = True
        Whether to include user added (custom) metrics or not.


    raise_errors: bool, default = True
        If False, will suppress all exceptions, ignoring models that
        couldn't be created.


    Returns:
        pandas.DataFrame

    """

    return pycaret.internal.tabular.get_metrics(
        reset=reset, include_custom=include_custom, raise_errors=raise_errors,
    )


def add_metric(
    id: str,
    name: str,
    score_func: type,
    target: str = "pred",
    greater_is_better: bool = True,
    multiclass: bool = True,
    **kwargs,
) -> pd.Series:

    """ 
    Adds a custom metric to be used for CV.


    Example
    -------
    >>> from pycaret.datasets import get_data
    >>> juice = get_data('juice')
    >>> from pycaret.classification import *
    >>> exp_name = setup(data = juice,  target = 'Purchase') 
    >>> from sklearn.metrics import log_loss
    >>> add_metric('logloss', 'Log Loss', log_loss, greater_is_better = False)


    id: str
        Unique id for the metric.


    name: str
        Display name of the metric.


    score_func: type
        Score function (or loss function) with signature ``score_func(y, y_pred, **kwargs)``.


    target: str, default = 'pred'
        The target of the score function.

        - 'pred' for the prediction table
        - 'pred_proba' for pred_proba
        - 'threshold' for decision_function or predict_proba


    greater_is_better: bool, default = True
        Whether ``score_func`` is higher the better or not.


    multiclass: bool, default = True
        Whether the metric supports multiclass target.


    **kwargs:
        Arguments to be passed to score function.


    Returns:
        pandas.Series

    """

    return pycaret.internal.tabular.add_metric(
        id=id,
        name=name,
        score_func=score_func,
        target=target,
        greater_is_better=greater_is_better,
        multiclass=multiclass,
        **kwargs,
    )


def remove_metric(name_or_id: str):

    """  
    Removes a metric from CV.


    Example
    -------
    >>> from pycaret.datasets import get_data
    >>> juice = get_data('juice')
    >>> from pycaret.classification import *
    >>> exp_name = setup(data = juice,  target = 'Purchase') 
    >>> remove_metric('MCC')


    name_or_id: str
        Display name or ID of the metric.

    
    Returns:
        None

    """
    return pycaret.internal.tabular.remove_metric(name_or_id=name_or_id)


def get_logs(experiment_name: Optional[str] = None, save: bool = False) -> pd.DataFrame:

    """
    Returns a table of experiment logs. Only works when ``log_experiment``
    is True when initializing the ``setup`` function.


    Example
    -------
    >>> from pycaret.datasets import get_data
    >>> juice = get_data('juice')
    >>> from pycaret.classification import *
    >>> exp_name = setup(data = juice,  target = 'Purchase', log_experiment = True) 
    >>> best = compare_models()
    >>> exp_logs = get_logs()


    experiment_name: str, default = None
        When None current active run is used.


    save: bool, default = False
        When set to True, csv file is saved in current working directory.


    Returns:
        pandas.DataFrame

    """

    return pycaret.internal.tabular.get_logs(experiment_name=experiment_name, save=save)


def get_config(variable: str):

    """
    This function retrieves the global variables created when initializing the 
    ``setup`` function. Following variables are accessible:

    - X: Transformed dataset (X)
    - y: Transformed dataset (y)  
    - X_train: Transformed train dataset (X)
    - X_test: Transformed test/holdout dataset (X)
    - y_train: Transformed train dataset (y)
    - y_test: Transformed test/holdout dataset (y)
    - seed: random state set through session_id
    - prep_pipe: Transformation pipeline
    - fold_shuffle_param: shuffle parameter used in Kfolds
    - n_jobs_param: n_jobs parameter used in model training
    - html_param: html_param configured through setup
    - create_model_container: results grid storage container
    - master_model_container: model storage container
    - display_container: results display container
    - exp_name_log: Name of experiment
    - logging_param: log_experiment param
    - log_plots_param: log_plots param
    - USI: Unique session ID parameter
    - fix_imbalance_param: fix_imbalance param
    - fix_imbalance_method_param: fix_imbalance_method param
    - data_before_preprocess: data before preprocessing
    - target_param: name of target variable
    - gpu_param: use_gpu param configured through setup
    - fold_generator: CV splitter configured in fold_strategy
    - fold_param: fold params defined in the setup
    - fold_groups_param: fold groups defined in the setup
    - stratify_param: stratify parameter defined in the setup


    Example
    -------
    >>> from pycaret.datasets import get_data
    >>> juice = get_data('juice')
    >>> from pycaret.classification import *
    >>> exp_name = setup(data = juice,  target = 'Purchase') 
    >>> X_train = get_config('X_train') 


    Returns:
        Global variable

    """

    return pycaret.internal.tabular.get_config(variable=variable)


def set_config(variable: str, value):

    """
    This function resets the global variables. Following variables are 
    accessible:

    - X: Transformed dataset (X)
    - y: Transformed dataset (y)  
    - X_train: Transformed train dataset (X)
    - X_test: Transformed test/holdout dataset (X)
    - y_train: Transformed train dataset (y)
    - y_test: Transformed test/holdout dataset (y)
    - seed: random state set through session_id
    - prep_pipe: Transformation pipeline
    - fold_shuffle_param: shuffle parameter used in Kfolds
    - n_jobs_param: n_jobs parameter used in model training
    - html_param: html_param configured through setup
    - create_model_container: results grid storage container
    - master_model_container: model storage container
    - display_container: results display container
    - exp_name_log: Name of experiment
    - logging_param: log_experiment param
    - log_plots_param: log_plots param
    - USI: Unique session ID parameter
    - fix_imbalance_param: fix_imbalance param
    - fix_imbalance_method_param: fix_imbalance_method param
    - data_before_preprocess: data before preprocessing
    - target_param: name of target variable
    - gpu_param: use_gpu param configured through setup
    - fold_generator: CV splitter configured in fold_strategy
    - fold_param: fold params defined in the setup
    - fold_groups_param: fold groups defined in the setup
    - stratify_param: stratify parameter defined in the setup

    Example
    -------
    >>> from pycaret.datasets import get_data
    >>> juice = get_data('juice')
    >>> from pycaret.classification import *
    >>> exp_name = setup(data = juice,  target = 'Purchase') 
    >>> set_config('seed', 123) 


    Returns:
        None

    """

    return pycaret.internal.tabular.set_config(variable=variable, value=value)


def save_config(file_name: str):

    """
    This function save all global variables to a pickle file, allowing to
    later resume without rerunning the ``setup``.


    Example
    -------
    >>> from pycaret.datasets import get_data
    >>> juice = get_data('juice')
    >>> from pycaret.classification import *
    >>> exp_name = setup(data = juice,  target = 'Purchase') 
    >>> save_config('myvars.pkl') 


    Returns:
        None

    """

    return pycaret.internal.tabular.save_config(file_name=file_name)


def load_config(file_name: str):

    """
    This function loads global variables from a pickle file into Python
    environment.


    Example
    -------
    >>> from pycaret.classification import load_config
    >>> load_config('myvars.pkl') 


    Returns:
        Global variables

    """

    return pycaret.internal.tabular.load_config(file_name=file_name)


def get_leaderboard(
    finalize_models: bool = False,
    model_only: bool = False,
    fit_kwargs: Optional[dict] = None,
    groups: Optional[Union[str, Any]] = None,
    verbose: bool = True,
) -> pd.DataFrame:

    """
    This function returns the leaderboard of all models trained in the
    current setup.


    Example
    -------
    >>> from pycaret.classification import get_leaderboard
    >>> leaderboard = get_leaderboard()


    finalize_models: bool, default = False
        If True, will finalize all models in the 'Model' column.


    model_only: bool, default = False
        When set to False, only model object is returned, instead
        of the entire pipeline.


    fit_kwargs: dict, default = {} (empty dict)
        Dictionary of arguments passed to the fit method of the model.
        Ignored if finalize_models is False.


    groups: str or array-like, with shape (n_samples,), default = None
        Optional group labels when GroupKFold is used for the cross validation.
        It takes an array with shape (n_samples, ) where n_samples is the number
        of rows in training dataset. When string is passed, it is interpreted as
        the column name in the dataset containing group labels.
        Ignored if finalize_models is False.


    verbose: bool, default = True
        Progress bar is not printed when verbose is set to False.


    Returns:
        pandas.DataFrame

    """
    return pycaret.internal.tabular.get_leaderboard(
        finalize_models=finalize_models,
        model_only=model_only,
        fit_kwargs=fit_kwargs,
        groups=groups,
        verbose=verbose,
    )

def convert_model(estimator, language: str = "python") -> str:

    """
    This function transpiles trained machine learning models into native 
    inference script in different programming languages (Python, C, Java, 
    Go, JavaScript, Visual Basic, C#, PowerShell, R, PHP, Dart, Haskell, 
    Ruby, F#). This functionality is very useful if you want to deploy models 
    into environments where you can't install your normal Python stack to 
    support model inference.


    Example
    -------
    >>> from pycaret.datasets import get_data
    >>> juice = get_data('juice')
    >>> from pycaret.classification import *
    >>> exp_name = setup(data = juice,  target = 'Purchase') 
    >>> lr = create_model('lr')
    >>> lr_java = export_model(lr, 'java')


    estimator: scikit-learn compatible object
        Trained model object


    language: str, default = 'python'
        Language in which inference script to be generated. Following
        options are available:

        * 'python'
        * 'java'
        * 'javascript'
        * 'c'
        * 'c#'
        * 'f#'
        * 'go'
        * 'haskell'
        * 'php'
        * 'powershell'
        * 'r'
        * 'ruby'
        * 'vb'
        * 'dart'


    Returns:
        str

    """
    return pycaret.internal.tabular.convert_model(estimator, language)

<<<<<<< HEAD

def eda(data = None, target: str = None, display_format:str = 'bokeh', **kwargs):

    """
    This function generates AutoEDA using AutoVIZ library. You must
    install Autoviz separately ``pip install autoviz`` to use this 
    function.
=======
def check_fairness(estimator, sensitive_features: list, plot_kwargs: dict = {}):

    """
    There are many approaches to conceptualizing fairness. This function follows 
    the approach known as group fairness, which asks: Which groups of individuals 
    are at risk for experiencing harms. This function provides fairness-related 
    metrics between different groups (also called subpopulation). 

    
    Example
    -------
    >>> from pycaret.datasets import get_data
    >>> income = get_data('income')
    >>> from pycaret.classification import *
    >>> exp_name = setup(data = income,  target = 'income >50K') 
    >>> lr = create_model('lr')
    >>> lr_fairness = check_fairness(lr, sensitive_features = ['sex', 'race'])
    
    
    estimator: scikit-learn compatible object
        Trained model object
    
    
    sensitive_features: list
        List of column names as present in the original dataset before any
        transformations. 
    
    
    plot_kwargs: dict, default = {} (empty dict)
        Dictionary of arguments passed to the matplotlib plot. 
    

    Returns:
        pandas.DataFrame

    """
    return pycaret.internal.tabular.check_fairness(estimator=estimator, sensitive_features=sensitive_features, plot_kwargs=plot_kwargs)

def create_api(estimator, api_name: str, host: str = '127.0.0.1', port: int = 8000) -> None:

    """
    This function takes an input ``estimator`` and creates a POST API for 
    inference. It only creates the API and doesn't run it automatically. 
    To run the API, you must run the Python file using ``!python``. 
>>>>>>> e71d8d33


    Example
    -------
    >>> from pycaret.datasets import get_data
    >>> juice = get_data('juice')
    >>> from pycaret.classification import *
    >>> exp_name = setup(data = juice,  target = 'Purchase') 
<<<<<<< HEAD
    >>> eda(display_format = 'bokeh')


    data: pandas.DataFrame
        DataFrame with (n_samples, n_features).


    target: str
        Name of the target column to be passed in as a string. 


    display_format: str, default = 'bokeh'
        When set to 'bokeh' the plots are interactive. Other option is ``svg`` for static 
        plots that are generated using matplotlib and seaborn. 


    **kwargs: 
        Additional keyword arguments to pass to the AutoVIZ class.
=======
    >>> lr = create_model('lr')
    >>> create_api(lr, 'lr_api')
    >>> !python lr_api.py #to run the API
    

    estimator: scikit-learn compatible object
        Trained model object


    api_name: str
        Name of the api as a string.


    host: str, default = '127.0.0.1'
        API host address.


    port: int, default = 8000
        port for API.
>>>>>>> e71d8d33


    Returns:
        None
<<<<<<< HEAD
    """

    return pycaret.internal.tabular.eda(data=data, target=target, display_format=display_format, **kwargs)
=======

    """
    return pycaret.internal.tabular.create_api(estimator=estimator, api_name = api_name, host = host, port = port)
>>>>>>> e71d8d33
<|MERGE_RESOLUTION|>--- conflicted
+++ resolved
@@ -2810,7 +2810,6 @@
     """
     return pycaret.internal.tabular.convert_model(estimator, language)
 
-<<<<<<< HEAD
 
 def eda(data = None, target: str = None, display_format:str = 'bokeh', **kwargs):
 
@@ -2818,7 +2817,7 @@
     This function generates AutoEDA using AutoVIZ library. You must
     install Autoviz separately ``pip install autoviz`` to use this 
     function.
-=======
+
 def check_fairness(estimator, sensitive_features: list, plot_kwargs: dict = {}):
 
     """
@@ -2863,7 +2862,6 @@
     This function takes an input ``estimator`` and creates a POST API for 
     inference. It only creates the API and doesn't run it automatically. 
     To run the API, you must run the Python file using ``!python``. 
->>>>>>> e71d8d33
 
 
     Example
@@ -2872,7 +2870,6 @@
     >>> juice = get_data('juice')
     >>> from pycaret.classification import *
     >>> exp_name = setup(data = juice,  target = 'Purchase') 
-<<<<<<< HEAD
     >>> eda(display_format = 'bokeh')
 
 
@@ -2891,7 +2888,7 @@
 
     **kwargs: 
         Additional keyword arguments to pass to the AutoVIZ class.
-=======
+
     >>> lr = create_model('lr')
     >>> create_api(lr, 'lr_api')
     >>> !python lr_api.py #to run the API
@@ -2911,17 +2908,12 @@
 
     port: int, default = 8000
         port for API.
->>>>>>> e71d8d33
 
 
     Returns:
         None
-<<<<<<< HEAD
-    """
-
+    """
     return pycaret.internal.tabular.eda(data=data, target=target, display_format=display_format, **kwargs)
-=======
-
-    """
-    return pycaret.internal.tabular.create_api(estimator=estimator, api_name = api_name, host = host, port = port)
->>>>>>> e71d8d33
+
+    """
+    return pycaret.internal.tabular.create_api(estimator=estimator, api_name = api_name, host = host, port = port)
# Module: Classification
# Author: Moez Ali <moez.ali@queensu.ca>
# License: MIT
# Release: PyCaret 2.1x
# Last modified : 12/08/2020

from pycaret.internal.utils import color_df
from pycaret.internal.logging import get_logger
from pycaret.internal.plotting import show_yellowbrick_plot
from pycaret.internal.Display import Display
from pycaret.internal.distributions import *
from pycaret.containers.models.classification import get_all_model_containers
from pycaret.containers.metrics.classification import (
    get_all_metric_containers,
    ClassificationMetricContainer,
)
import pandas as pd
import numpy as np
import os
import sys
import datetime
import time
import random
import re
import gc
from copy import deepcopy
from typing import List, Set, Dict, Tuple, Optional, Any
import warnings
from IPython.utils import io

warnings.filterwarnings("ignore")


def setup(
    data: pd.DataFrame,
    target: str,
    train_size: float = 0.7,
    sampling: bool = True,
    sample_estimator=None,
    categorical_features: List[str] = None,
    categorical_imputation: str = "constant",
    ordinal_features: dict = None,
    high_cardinality_features: List[str] = None,
    high_cardinality_method: str = "frequency",
    numeric_features: List[str] = None,
    numeric_imputation: str = "mean",
    date_features: List[str] = None,
    ignore_features: List[str] = None,
    normalize: bool = False,
    normalize_method: str = "zscore",
    transformation: bool = False,
    transformation_method: str = "yeo-johnson",
    handle_unknown_categorical: bool = True,
    unknown_categorical_method: str = "least_frequent",
    pca: bool = False,
    pca_method: str = "linear",
    pca_components: float = None,
    ignore_low_variance: bool = False,
    combine_rare_levels: bool = False,
    rare_level_threshold: float = 0.10,
    bin_numeric_features: list = None,
    remove_outliers: bool = False,
    outliers_threshold: float = 0.05,
    remove_multicollinearity: bool = False,
    multicollinearity_threshold: float = 0.9,
    remove_perfect_collinearity: bool = False,  # added in pycaret==2.0.0
    create_clusters: bool = False,
    cluster_iter: int = 20,
    polynomial_features: bool = False,
    polynomial_degree: int = 2,
    trigonometry_features: bool = False,
    polynomial_threshold: float = 0.1,
    group_features: List[str] = None,
    group_names: List[str] = None,
    feature_selection: bool = False,
    feature_selection_threshold: float = 0.8,
    feature_selection_method: str = "classic",
    feature_interaction: bool = False,
    feature_ratio: bool = False,
    interaction_threshold: float = 0.01,
    fix_imbalance: bool = False,  # added in pycaret==2.0.0
    fix_imbalance_method: Any = None,  # added in pycaret==2.0.0
    data_split_shuffle: bool = True,  # added in pycaret==2.0.0
    folds_shuffle: bool = False,  # added in pycaret==2.0.0
    n_jobs: int = -1,  # added in pycaret==2.0.0
    use_gpu: bool = False,  # added in pycaret==2.1
    html: bool = True,  # added in pycaret==2.0.0
    session_id: int = None,
    log_experiment: bool = False,  # added in pycaret==2.0.0
    experiment_name: str = None,  # added in pycaret==2.0.0
    log_plots: bool = False,  # added in pycaret==2.0.0
    log_profile: bool = False,  # added in pycaret==2.0.0
    log_data: bool = False,  # added in pycaret==2.0.0
    silent: bool = False,
    verbose: bool = True,  # added in pycaret==2.0.0
    profile: bool = False,
    display: Display = None,
):

    """
    This function initializes the environment in pycaret and creates the transformation
    pipeline to prepare the data for modeling and deployment. setup() must called before
    executing any other function in pycaret. It takes two mandatory parameters:
    data and name of the target column.
    
    All other parameters are optional.

    Example
    -------
    >>> from pycaret.datasets import get_data
    >>> juice = get_data('juice')
    >>> experiment_name = setup(data = juice,  target = 'Purchase')

    'juice' is a pandas.DataFrame  and 'Purchase' is the name of target column.

    Parameters
    ----------
    data : pandas.DataFrame
        Shape (n_samples, n_features) where n_samples is the number of samples and n_features is the number of features.

    target: str
        Name of the target column to be passed in as a string. The target variable could 
        be binary or multiclass. In case of a multiclass target, all estimators are wrapped
        with a OneVsRest classifier.

    train_size: float, default = 0.7
        Size of the training set. By default, 70% of the data will be used for training 
        and validation. The remaining data will be used for a test / hold-out set.

    sampling: bool, default = True
        When the sample size exceeds 25,000 samples, pycaret will build a base estimator
        at various sample sizes from the original dataset. This will return a performance 
        plot of AUC, Accuracy, Recall, Precision, Kappa and F1 values at various sample 
        levels, that will assist in deciding the preferred sample size for modeling. 
        The desired sample size must then be entered for training and validation in the 
        pycaret environment. When sample_size entered is less than 1, the remaining dataset 
        (1 - sample) is used for fitting the model only when finalize_model() is called.
    
    sample_estimator: object, default = None
        If None, Logistic Regression is used by default.
    
    categorical_features: list, default = None
        If the inferred data types are not correct, categorical_features can be used to
        overwrite the inferred type. If when running setup the type of 'column1' is
        inferred as numeric instead of categorical, then this parameter can be used 
        to overwrite the type by passing categorical_features = ['column1'].
    
    categorical_imputation: str, default = 'constant'
        If missing values are found in categorical features, they will be imputed with
        a constant 'not_available' value. The other available option is 'mode' which 
        imputes the missing value using most frequent value in the training dataset. 
    
    ordinal_features: dictionary, default = None
        When the data contains ordinal features, they must be encoded differently using 
        the ordinal_features param. If the data has a categorical variable with values
        of 'low', 'medium', 'high' and it is known that low < medium < high, then it can 
        be passed as ordinal_features = { 'column_name' : ['low', 'medium', 'high'] }. 
        The list sequence must be in increasing order from lowest to highest.
    
    high_cardinality_features: list, default = None
        When the data containts features with high cardinality, they can be compressed
        into fewer levels by passing them as a list of column names with high cardinality.
        Features are compressed using method defined in high_cardinality_method param.
    
    high_cardinality_method: str, default = 'frequency'
        When method set to 'frequency' it will replace the original value of feature
        with the frequency distribution and convert the feature into numeric. Other
        available method is 'clustering' which performs the clustering on statistical
        attribute of data and replaces the original value of feature with cluster label.
        The number of clusters is determined using a combination of Calinski-Harabasz and 
        Silhouette criterion. 
          
    numeric_features: list, default = None
        If the inferred data types are not correct, numeric_features can be used to
        overwrite the inferred type. If when running setup the type of 'column1' is 
        inferred as a categorical instead of numeric, then this parameter can be used 
        to overwrite by passing numeric_features = ['column1'].    

    numeric_imputation: str, default = 'mean'
        If missing values are found in numeric features, they will be imputed with the 
        mean value of the feature. The other available options are 'median' which imputes 
        the value using the median value in the training dataset and 'zero' which
        replaces missing values with zeroes.

    date_features: str, default = None
        If the data has a DateTime column that is not automatically detected when running
        setup, this parameter can be used by passing date_features = 'date_column_name'. 
        It can work with multiple date columns. Date columns are not used in modeling. 
        Instead, feature extraction is performed and date columns are dropped from the 
        dataset. If the date column includes a time stamp, features related to time will 
        also be extracted.

    ignore_features: str, default = None
        If any feature should be ignored for modeling, it can be passed to the param
        ignore_features. The ID and DateTime columns when inferred, are automatically 
        set to ignore for modeling. 

    normalize: bool, default = False
        When set to True, the feature space is transformed using the normalized_method
        param. Generally, linear algorithms perform better with normalized data however, 
        the results may vary and it is advised to run multiple experiments to evaluate
        the benefit of normalization.

    normalize_method: str, default = 'zscore'
        Defines the method to be used for normalization. By default, normalize method
        is set to 'zscore'. The standard zscore is calculated as z = (x - u) / s. The
        other available options are:

        'minmax'    : scales and translates each feature individually such that it is in 
                    the range of 0 - 1.
        
        'maxabs'    : scales and translates each feature individually such that the maximal 
                    absolute value of each feature will be 1.0. It does not shift/center 
                    the data, and thus does not destroy any sparsity.
        
        'robust'    : scales and translates each feature according to the Interquartile range.
                    When the dataset contains outliers, robust scaler often gives better
                    results.

    transformation: bool, default = False
        When set to True, a power transformation is applied to make the data more normal /
        Gaussian-like. This is useful for modeling issues related to heteroscedasticity or 
        other situations where normality is desired. The optimal parameter for stabilizing 
        variance and minimizing skewness is estimated through maximum likelihood.

    transformation_method: str, default = 'yeo-johnson'
        Defines the method for transformation. By default, the transformation method is set
        to 'yeo-johnson'. The other available option is 'quantile' transformation. Both 
        the transformation transforms the feature set to follow a Gaussian-like or normal
        distribution. Note that the quantile transformer is non-linear and may distort linear 
        correlations between variables measured at the same scale.

    handle_unknown_categorical: bool, default = True
        When set to True, unknown categorical levels in new / unseen data are replaced by
        the most or least frequent level as learned in the training data. The method is 
        defined under the unknown_categorical_method param.

    unknown_categorical_method: str, default = 'least_frequent'
        Method used to replace unknown categorical levels in unseen data. Method can be
        set to 'least_frequent' or 'most_frequent'.

    pca: bool, default = False
        When set to True, dimensionality reduction is applied to project the data into 
        a lower dimensional space using the method defined in pca_method param. In 
        supervised learning pca is generally performed when dealing with high feature
        space and memory is a constraint. Note that not all datasets can be decomposed
        efficiently using a linear PCA technique and that applying PCA may result in loss 
        of information. As such, it is advised to run multiple experiments with different 
        pca_methods to evaluate the impact. 

    pca_method: str, default = 'linear'
        The 'linear' method performs Linear dimensionality reduction using Singular Value 
        Decomposition. The other available options are:
        
        kernel      : dimensionality reduction through the use of RVF kernel.  
        
        incremental : replacement for 'linear' pca when the dataset to be decomposed is 
                    too large to fit in memory

    pca_components: int/float, default = 0.99
        Number of components to keep. if pca_components is a float, it is treated as a 
        target percentage for information retention. When pca_components is an integer
        it is treated as the number of features to be kept. pca_components must be strictly
        less than the original number of features in the dataset.

    ignore_low_variance: bool, default = False
        When set to True, all categorical features with statistically insignificant variances 
        are removed from the dataset. The variance is calculated using the ratio of unique 
        values to the number of samples, and the ratio of the most common value to the 
        frequency of the second most common value.
    
    combine_rare_levels: bool, default = False
        When set to True, all levels in categorical features below the threshold defined 
        in rare_level_threshold param are combined together as a single level. There must be 
        atleast two levels under the threshold for this to take effect. rare_level_threshold
        represents the percentile distribution of level frequency. Generally, this technique 
        is applied to limit a sparse matrix caused by high numbers of levels in categorical 
        features. 

    rare_level_threshold: float, default = 0.1
        Percentile distribution below which rare categories are combined. Only comes into
        effect when combine_rare_levels is set to True.
    
    bin_numeric_features: list, default = None
        When a list of numeric features is passed they are transformed into categorical
        features using KMeans, where values in each bin have the same nearest center of a 
        1D k-means cluster. The number of clusters are determined based on the 'sturges' 
        method. It is only optimal for gaussian data and underestimates the number of bins 
        for large non-gaussian datasets.

    remove_outliers: bool, default = False
        When set to True, outliers from the training data are removed using PCA linear
        dimensionality reduction using the Singular Value Decomposition technique.

    outliers_threshold: float, default = 0.05
        The percentage / proportion of outliers in the dataset can be defined using
        the outliers_threshold param. By default, 0.05 is used which means 0.025 of the 
        values on each side of the distribution's tail are dropped from training data.

    remove_multicollinearity: bool, default = False
        When set to True, the variables with inter-correlations higher than the threshold
        defined under the multicollinearity_threshold param are dropped. When two features
        are highly correlated with each other, the feature that is less correlated with 
        the target variable is dropped. 

    multicollinearity_threshold: float, default = 0.9
        Threshold used for dropping the correlated features. Only comes into effect when 
        remove_multicollinearity is set to True.
    
    remove_perfect_collinearity: bool, default = False
        When set to True, perfect collinearity (features with correlation = 1) is removed
        from the dataset, When two features are 100% correlated, one of it is randomly 
        dropped from the dataset.

    create_clusters: bool, default = False
        When set to True, an additional feature is created where each instance is assigned
        to a cluster. The number of clusters is determined using a combination of 
        Calinski-Harabasz and Silhouette criterion. 

    cluster_iter: int, default = 20
        Number of iterations used to create a cluster. Each iteration represents cluster 
        size. Only comes into effect when create_clusters param is set to True.

    polynomial_features: bool, default = False
        When set to True, new features are created based on all polynomial combinations 
        that exist within the numeric features in a dataset to the degree defined in 
        polynomial_degree param. 

    polynomial_degree: int, default = 2pca_method_pass
        Degree of polynomial features. For example, if an input sample is two dimensional 
        and of the form [a, b], the polynomial features with degree = 2 are: 
        [1, a, b, a^2, ab, b^2].

    trigonometry_features: bool, default = False
        When set to True, new features are created based on all trigonometric combinations 
        that exist within the numeric features in a dataset to the degree defined in the
        polynomial_degree param.

    polynomial_threshold: float, default = 0.1
        This is used to compress a sparse matrix of polynomial and trigonometric features.
        Polynomial and trigonometric features whose feature importance based on the 
        combination of Random Forest, AdaBoost and Linear correlation falls within the 
        percentile of the defined threshold are kept in the dataset. Remaining features 
        are dropped before further processing.

    group_features: list or list of list, default = None
        When a dataset contains features that have related characteristics, the group_features
        param can be used for statistical feature extraction. For example, if a dataset has 
        numeric features that are related with each other (i.e 'Col1', 'Col2', 'Col3'), a list 
        containing the column names can be passed under group_features to extract statistical 
        information such as the mean, median, mode and standard deviation.

    group_names: list, default = None
        When group_features is passed, a name of the group can be passed into the group_names 
        param as a list containing strings. The length of a group_names list must equal to the 
        length  of group_features. When the length doesn't match or the name is not passed, new 
        features are sequentially named such as group_1, group_2 etc.

    feature_selection: bool, default = False
        When set to True, a subset of features are selected using a combination of various
        permutation importance techniques including Random Forest, Adaboost and Linear 
        correlation with target variable. The size of the subset is dependent on the 
        feature_selection_param. Generally, this is used to constrain the feature space 
        in order to improve efficiency in modeling. When polynomial_features and 
        feature_interaction  are used, it is highly recommended to define the 
        feature_selection_threshold param with a lower value. Feature selection algorithm
        by default is 'classic' but could be 'boruta', which will lead PyCaret to create
        use the Boruta selection algorithm.

    feature_selection_threshold: float, default = 0.8
        Threshold used for feature selection (including newly created polynomial features).
        A higher value will result in a higher feature space. It is recommended to do multiple
        trials with different values of feature_selection_threshold specially in cases where 
        polynomial_features and feature_interaction are used. Setting a very low value may be 
        efficient but could result in under-fitting.

    feature_selection_method: str, default = 'classic'
        Can be either 'classic' or 'boruta'. Selects the algorithm responsible for
        choosing a subset of features. For the 'classic' selection method, PyCaret will use various
        permutation importance techniques. For the 'boruta' algorithm, PyCaret will create 
        an instance of boosted trees model, which will iterate with permutation over all
        features and choose the best ones based on the distributions of feature importance.
        More in: https://pdfs.semanticscholar.org/85a8/b1d9c52f9f795fda7e12376e751526953f38.pdf%3E

    feature_interaction: bool, default = False 
        When set to True, it will create new features by interacting (a * b) for all numeric 
        variables in the dataset including polynomial and trigonometric features (if created). 
        This feature is not scalable and may not work as expected on datasets with large 
        feature space.
    
    feature_ratio: bool, default = False
        When set to True, it will create new features by calculating the ratios (a / b) of all 
        numeric variables in the dataset. This feature is not scalable and may not work as 
        expected on datasets with large feature space.
    
    interaction_threshold: bool, default = 0.01
        Similar to polynomial_threshold, It is used to compress a sparse matrix of newly 
        created features through interaction. Features whose importance based on the 
        combination  of  Random Forest, AdaBoost and Linear correlation falls within the 
        percentile of the  defined threshold are kept in the dataset. Remaining features 
        are dropped before further processing.
    
    fix_imbalance: bool, default = False
        When dataset has unequal distribution of target class it can be fixed using
        fix_imbalance parameter. When set to True, SMOTE (Synthetic Minority Over-sampling 
        Technique) is applied by default to create synthetic datapoints for minority class.

    fix_imbalance_method: obj, default = None
        When fix_imbalance is set to True and fix_imbalance_method is None, 'smote' is applied 
        by default to oversample minority class during cross validation. This parameter
        accepts any module from 'imblearn' that supports 'fit_resample' method.

    data_split_shuffle: bool, default = True
        If set to False, prevents shuffling of rows when splitting data.

    folds_shuffle: bool, default = False
        If set to False, prevents shuffling of rows when using cross validation.

    n_jobs: int, default = -1
        The number of jobs to run in parallel (for functions that supports parallel 
        processing) -1 means using all processors. To run all functions on single processor 
        set n_jobs to None.

    use_gpu: str or bool, default = False
        If set to 'Force', will try to use GPU with all algorithms that support it,
        and raise exceptions if they are unavailable.
        If set to True, will use GPU with algorithms that support it, and fall
        back to CPU if they are unavailable.
        If set to False, will only use CPU.

        GPU enabled algorithms:
        
        - CatBoost
        - XGBoost
        - Logistic Regression, Ridge, SVM, SVC - requires cuML >= 0.15 to be installed.
          https://github.com/rapidsai/cuml

    html: bool, default = True
        If set to False, prevents runtime display of monitor. This must be set to False
        when using environment that doesnt support HTML.

    session_id: int, default = None
        If None, a random seed is generated and returned in the Information grid. The 
        unique number is then distributed as a seed in all functions used during the 
        experiment. This can be used for later reproducibility of the entire experiment.
    
    log_experiment: bool, default = False
        When set to True, all metrics and parameters are logged on MLFlow server.

    experiment_name: str, default = None
        Name of experiment for logging. When set to None, 'clf' is by default used as 
        alias for the experiment name.

    log_plots: bool, default = False
        When set to True, specific plots are logged in MLflow as a png file. By default,
        it is set to False. 

    log_profile: bool, default = False
        When set to True, data profile is also logged on MLflow as a html file. By default,
        it is set to False. 

    log_data: bool, default = False
        When set to True, train and test dataset are logged as csv. 

    silent: bool, default = False
        When set to True, confirmation of data types is not required. All preprocessing will 
        be performed assuming automatically inferred data types. Not recommended for direct use 
        except for established pipelines.
    
    verbose: bool, default = True
        Information grid is not printed when verbose is set to False.

    profile: bool, default = False
        If set to true, a data profile for Exploratory Data Analysis will be displayed 
        in an interactive HTML report. 
    
    Returns
    -------
    info_grid
        Information grid is printed.

    environment
        This function returns various outputs that are stored in variables
        as tuples. They are used by other functions in pycaret.
      
       
    """

    function_params_str = ", ".join([f"{k}={v}" for k, v in locals().items()])

    warnings.filterwarnings("ignore")

    from pycaret.utils import __version__

    ver = __version__

    # create logger
    global logger

    logger = get_logger()

    logger.info("PyCaret Classification Module")
    logger.info(f"version {ver}")
    logger.info("Initializing setup()")
    logger.info(f"setup({function_params_str})")

    # generate USI for mlflow tracking
    import secrets

    global USI
    USI = secrets.token_hex(nbytes=2)
    logger.info(f"USI: {USI}")

    # logging environment and libraries
    logger.info("Checking environment")

    from platform import python_version, platform, python_build, machine

    logger.info(f"python_version: {python_version()}")
    logger.info(f"python_build: {python_build()}")
    logger.info(f"machine: {machine()}")
    logger.info(f"platform: {platform()}")

    try:
        import psutil

        logger.info(f"Memory: {psutil.virtual_memory()}")
        logger.info(f"Physical Core: {psutil.cpu_count(logical=False)}")
        logger.info(f"Logical Core: {psutil.cpu_count(logical=True)}")
    except:
        logger.warning(
            "cannot find psutil installation. memory not traceable. Install psutil using pip to enable memory logging."
        )

    logger.info("Checking libraries")

    try:
        from pandas import __version__

        logger.info(f"pd=={__version__}")
    except:
        logger.warning("pandas not found")

    try:
        from numpy import __version__

        logger.info(f"numpy=={__version__}")
    except:
        logger.warning("numpy not found")

    try:
        from sklearn import __version__

        logger.info(f"sklearn=={__version__}")
    except:
        logger.warning("sklearn not found")

    try:
        from xgboost import __version__

        logger.info(f"xgboost=={__version__}")
    except:
        logger.warning("xgboost not found")

    try:
        from lightgbm import __version__

        logger.info(f"lightgbm=={__version__}")
    except:
        logger.warning("lightgbm not found")

    try:
        from catboost import __version__

        logger.info(f"catboost=={__version__}")
    except:
        logger.warning("catboost not found")

    try:
        from mlflow.version import VERSION

        warnings.filterwarnings("ignore")
        logger.info(f"mlflow=={VERSION}")
    except:
        logger.warning("mlflow not found")

    # run_time
    runtime_start = time.time()

    logger.info("Checking Exceptions")

    # checking data type
    if hasattr(data, "shape") is False:
        raise TypeError("data passed must be of type pandas.DataFrame")

    # checking train size parameter
    if type(train_size) is not float:
        raise TypeError("train_size parameter only accepts float value.")

    # checking sampling parameter
    if type(sampling) is not bool:
        raise TypeError("sampling parameter only accepts True or False.")

    # checking sampling parameter
    if target not in data.columns:
        raise ValueError("Target parameter doesnt exist in the data provided.")

    # checking session_id
    if session_id is not None:
        if type(session_id) is not int:
            raise TypeError("session_id parameter must be an integer.")

    # checking sampling parameter
    if type(profile) is not bool:
        raise TypeError("profile parameter only accepts True or False.")

    # checking normalize parameter
    if type(normalize) is not bool:
        raise TypeError("normalize parameter only accepts True or False.")

    # checking transformation parameter
    if type(transformation) is not bool:
        raise TypeError("transformation parameter only accepts True or False.")

    # checking categorical imputation
    allowed_categorical_imputation = ["constant", "mode"]
    if categorical_imputation not in allowed_categorical_imputation:
        raise ValueError(
            "categorical_imputation param only accepts 'constant' or 'mode'"
        )

    # ordinal_features
    if ordinal_features is not None:
        if type(ordinal_features) is not dict:
            raise TypeError(
                "ordinal_features must be of type dictionary with column name as key and ordered values as list."
            )

    # ordinal features check
    if ordinal_features is not None:
        data_cols = data.columns
        data_cols = data_cols.drop(target)
        ord_keys = ordinal_features.keys()

        for i in ord_keys:
            if i not in data_cols:
                raise ValueError(
                    "Column name passed as a key in ordinal_features param doesnt exist."
                )

        for k in ord_keys:
            if data[k].nunique() != len(ordinal_features[k]):
                raise ValueError(
                    "Levels passed in ordinal_features param doesnt match with levels in data."
                )

        for i in ord_keys:
            value_in_keys = ordinal_features.get(i)
            value_in_data = list(data[i].unique().astype(str))
            for j in value_in_keys:
                if j not in value_in_data:
                    raise ValueError(
                        f"Column name '{i}' doesn't contain any level named '{j}'."
                    )

    # high_cardinality_features
    if high_cardinality_features is not None:
        if type(high_cardinality_features) is not list:
            raise TypeError(
                "high_cardinality_features param only accepts name of columns as a list."
            )

    if high_cardinality_features is not None:
        data_cols = data.columns
        data_cols = data_cols.drop(target)
        for i in high_cardinality_features:
            if i not in data_cols:
                raise ValueError(
                    "Column type forced is either target column or doesn't exist in the dataset."
                )

    # high_cardinality_methods
    high_cardinality_allowed_methods = ["frequency", "clustering"]
    if high_cardinality_method not in high_cardinality_allowed_methods:
        raise ValueError(
            "high_cardinality_method param only accepts 'frequency' or 'clustering'"
        )

    # checking numeric imputation
    allowed_numeric_imputation = ["mean", "median", "zero"]
    if numeric_imputation not in allowed_numeric_imputation:
        raise ValueError(
            f"numeric_imputation param only accepts {', '.join(allowed_numeric_imputation)}."
        )

    # checking normalize method
    allowed_normalize_method = ["zscore", "minmax", "maxabs", "robust"]
    if normalize_method not in allowed_normalize_method:
        raise ValueError(
            f"normalize_method param only accepts {', '.join(allowed_normalize_method)}."
        )

    # checking transformation method
    allowed_transformation_method = ["yeo-johnson", "quantile"]
    if transformation_method not in allowed_transformation_method:
        raise ValueError(
            f"transformation_method param only accepts {', '.join(allowed_transformation_method)}."
        )

    # handle unknown categorical
    if type(handle_unknown_categorical) is not bool:
        raise TypeError(
            "handle_unknown_categorical parameter only accepts True or False."
        )

    # unknown categorical method
    unknown_categorical_method_available = ["least_frequent", "most_frequent"]

    if unknown_categorical_method not in unknown_categorical_method_available:
        raise TypeError(
            f"unknown_categorical_method only accepts {', '.join(unknown_categorical_method_available)}."
        )

    # check pca
    if type(pca) is not bool:
        raise TypeError("PCA parameter only accepts True or False.")

    # pca method check
    allowed_pca_methods = ["linear", "kernel", "incremental"]
    if pca_method not in allowed_pca_methods:
        raise ValueError(
            f"pca method param only accepts {', '.join(allowed_pca_methods)}."
        )

    # pca components check
    if pca is True:
        if pca_method != "linear":
            if pca_components is not None:
                if (type(pca_components)) is not int:
                    raise TypeError(
                        "pca_components parameter must be integer when pca_method is not 'linear'."
                    )

    # pca components check 2
    if pca is True:
        if pca_method != "linear":
            if pca_components is not None:
                if pca_components > len(data.columns) - 1:
                    raise TypeError(
                        "pca_components parameter cannot be greater than original features space."
                    )

    # pca components check 3
    if pca is True:
        if pca_method == "linear":
            if pca_components is not None:
                if type(pca_components) is not float:
                    if pca_components > len(data.columns) - 1:
                        raise TypeError(
                            "pca_components parameter cannot be greater than original features space or float between 0 - 1."
                        )

    # check ignore_low_variance
    if type(ignore_low_variance) is not bool:
        raise TypeError("ignore_low_variance parameter only accepts True or False.")

    # check ignore_low_variance
    if type(combine_rare_levels) is not bool:
        raise TypeError("combine_rare_levels parameter only accepts True or False.")

    # check rare_level_threshold
    if type(rare_level_threshold) is not float:
        raise TypeError("rare_level_threshold must be a float between 0 and 1.")

    # bin numeric features
    if bin_numeric_features is not None:
        all_cols = list(data.columns)
        all_cols.remove(target)

        for i in bin_numeric_features:
            if i not in all_cols:
                raise ValueError(
                    "Column type forced is either target column or doesn't exist in the dataset."
                )

    # remove_outliers
    if type(remove_outliers) is not bool:
        raise TypeError("remove_outliers parameter only accepts True or False.")

    # outliers_threshold
    if type(outliers_threshold) is not float:
        raise TypeError("outliers_threshold must be a float between 0 and 1.")

    # remove_multicollinearity
    if type(remove_multicollinearity) is not bool:
        raise TypeError(
            "remove_multicollinearity parameter only accepts True or False."
        )

    # multicollinearity_threshold
    if type(multicollinearity_threshold) is not float:
        raise TypeError("multicollinearity_threshold must be a float between 0 and 1.")

    # create_clusters
    if type(create_clusters) is not bool:
        raise TypeError("create_clusters parameter only accepts True or False.")

    # cluster_iter
    if type(cluster_iter) is not int:
        raise TypeError("cluster_iter must be a integer greater than 1.")

    # polynomial_features
    if type(polynomial_features) is not bool:
        raise TypeError("polynomial_features only accepts True or False.")

    # polynomial_degree
    if type(polynomial_degree) is not int:
        raise TypeError("polynomial_degree must be an integer.")

    # polynomial_features
    if type(trigonometry_features) is not bool:
        raise TypeError("trigonometry_features only accepts True or False.")

    # polynomial threshold
    if type(polynomial_threshold) is not float:
        raise TypeError("polynomial_threshold must be a float between 0 and 1.")

    # group features
    if group_features is not None:
        if type(group_features) is not list:
            raise TypeError("group_features must be of type list.")

    if group_names is not None:
        if type(group_names) is not list:
            raise TypeError("group_names must be of type list.")

    # cannot drop target
    if ignore_features is not None:
        if target in ignore_features:
            raise ValueError("cannot drop target column.")

    # feature_selection
    if type(feature_selection) is not bool:
        raise TypeError("feature_selection only accepts True or False.")

    # feature_selection_threshold
    if type(feature_selection_threshold) is not float:
        raise TypeError("feature_selection_threshold must be a float between 0 and 1.")

    # feature_selection_method
    feature_selection_methods = ["boruta", "classic"]
    if feature_selection_method not in feature_selection_methods:
        raise TypeError(
            f"feature_selection_method must be one of {', '.join(feature_selection_methods)}"
        )

    # feature_interaction
    if type(feature_interaction) is not bool:
        raise TypeError("feature_interaction only accepts True or False.")

    # feature_ratio
    if type(feature_ratio) is not bool:
        raise TypeError("feature_ratio only accepts True or False.")

    # interaction_threshold
    if type(interaction_threshold) is not float:
        raise TypeError("interaction_threshold must be a float between 0 and 1.")

    # forced type check
    all_cols = list(data.columns)
    all_cols.remove(target)

    # categorical
    if categorical_features is not None:
        for i in categorical_features:
            if i not in all_cols:
                raise ValueError(
                    "Column type forced is either target column or doesn't exist in the dataset."
                )

    # numeric
    if numeric_features is not None:
        for i in numeric_features:
            if i not in all_cols:
                raise ValueError(
                    "Column type forced is either target column or doesn't exist in the dataset."
                )

    # date features
    if date_features is not None:
        for i in date_features:
            if i not in all_cols:
                raise ValueError(
                    "Column type forced is either target column or doesn't exist in the dataset."
                )

    # drop features
    if ignore_features is not None:
        for i in ignore_features:
            if i not in all_cols:
                raise ValueError(
                    "Feature ignored is either target column or doesn't exist in the dataset."
                )

    # log_experiment
    if type(log_experiment) is not bool:
        raise TypeError("log_experiment parameter only accepts True or False.")

    # log_profile
    if type(log_profile) is not bool:
        raise TypeError("log_profile parameter only accepts True or False.")

    # experiment_name
    if experiment_name is not None:
        if type(experiment_name) is not str:
            raise TypeError("experiment_name parameter must be str if not None.")

    # silent
    if type(silent) is not bool:
        raise TypeError("silent parameter only accepts True or False.")

    # remove_perfect_collinearity
    if type(remove_perfect_collinearity) is not bool:
        raise TypeError(
            "remove_perfect_collinearity parameter only accepts True or False."
        )

    # html
    if type(html) is not bool:
        raise TypeError("html parameter only accepts True or False.")

    # use_gpu
    if use_gpu != "Force" and type(use_gpu) is not bool:
        raise TypeError("use_gpu parameter only accepts 'Force', True or False.")

    # folds_shuffle
    if type(folds_shuffle) is not bool:
        raise TypeError("folds_shuffle parameter only accepts True or False.")

    # data_split_shuffle
    if type(data_split_shuffle) is not bool:
        raise TypeError("data_split_shuffle parameter only accepts True or False.")

    # log_plots
    if type(log_plots) is not bool:
        raise TypeError("log_plots parameter only accepts True or False.")

    # log_data
    if type(log_data) is not bool:
        raise TypeError("log_data parameter only accepts True or False.")

    # log_profile
    if type(log_profile) is not bool:
        raise TypeError("log_profile parameter only accepts True or False.")

    # fix_imbalance
    if type(fix_imbalance) is not bool:
        raise TypeError("fix_imbalance parameter only accepts True or False.")

    # fix_imbalance_method
    if fix_imbalance:
        if fix_imbalance_method is not None:
            if hasattr(fix_imbalance_method, "fit_sample"):
                pass
            else:
                raise TypeError(
                    "fix_imbalance_method must contain resampler with fit_sample method."
                )

    # pandas option
    pd.set_option("display.max_columns", 500)
    pd.set_option("display.max_rows", 500)

    # global html_param
    global html_param

    # create html_param
    html_param = html

    # silent parameter to also set sampling to False
    if silent:
        sampling = False

    logger.info("Preparing display monitor")

    if not display:
        # progress bar
        max_steps = 3
        if sampling:
            max_steps += 10

        progress_args = {"max": max_steps}
        timestampStr = datetime.datetime.now().strftime("%H:%M:%S")
        monitor_rows = [
            ["Initiated", ". . . . . . . . . . . . . . . . . .", timestampStr],
            ["Status", ". . . . . . . . . . . . . . . . . .", "Loading Dependencies"],
            ["ETC", ". . . . . . . . . . . . . . . . . .", "Calculating ETC"],
        ]
        display = Display(
            verbose, html_param, progress_args, monitor_rows, logger=logger,
        )

        display.display_progress()
        display.display_monitor()

    logger.info("Importing libraries")

    # general dependencies

    from sklearn.model_selection import train_test_split
    from sklearn import metrics
    import seaborn as sns
    import matplotlib.pyplot as plt
    import plotly.express as px

    # setting sklearn config to print all parameters including default
    import sklearn

    sklearn.set_config(print_changed_only=False)

    # define highlight function for function grid to display
    def highlight_max(s):
        is_max = s == True
        return ["background-color: lightgreen" if v else "" for v in is_max]

    # cufflinks
    import cufflinks as cf

    cf.go_offline()
    cf.set_config_file(offline=False, world_readable=True)

    # declaring global variables to be accessed by other functions
    logger.info("Declaring global variables")
    global X, y, X_train, X_test, y_train, y_test, seed, prep_pipe, experiment__, folds_shuffle_param, n_jobs_param, gpu_n_jobs_param, create_model_container, master_model_container, display_container, exp_name_log, logging_param, log_plots_param, fix_imbalance_param, fix_imbalance_method_param, data_before_preprocess, target_param, gpu_param, all_models, _all_models_internal, all_metrics

    logger.info("Copying data for preprocessing")

    # copy original data for pandas profiler
    data_before_preprocess = data.copy()

    # generate seed to be used globally
    if session_id is None:
        seed = random.randint(150, 9000)
    else:
        seed = session_id

    np.random.seed(seed)

    """
    preprocessing starts here
    """

    display.update_monitor(1, "Preparing Data for Modeling")
    display.display_monitor()

    # define parameters for preprocessor

    logger.info("Declaring preprocessing parameters")

    # categorical features
    if categorical_features is None:
        cat_features_pass = []
    else:
        cat_features_pass = categorical_features

    # numeric features
    if numeric_features is None:
        numeric_features_pass = []
    else:
        numeric_features_pass = numeric_features

    # drop features
    if ignore_features is None:
        ignore_features_pass = []
    else:
        ignore_features_pass = ignore_features

    # date features
    if date_features is None:
        date_features_pass = []
    else:
        date_features_pass = date_features

    # categorical imputation strategy
    if categorical_imputation == "constant":
        categorical_imputation_pass = "not_available"
    elif categorical_imputation == "mode":
        categorical_imputation_pass = "most frequent"

    # transformation method strategy
    if transformation_method == "yeo-johnson":
        trans_method_pass = "yj"
    elif transformation_method == "quantile":
        trans_method_pass = "quantile"

    # pass method
    if pca_method == "linear":
        pca_method_pass = "pca_liner"

    elif pca_method == "kernel":
        pca_method_pass = "pca_kernal"

    elif pca_method == "incremental":
        pca_method_pass = "incremental"

    elif pca_method == "pls":
        pca_method_pass = "pls"

    # pca components
    if pca is True:
        if pca_components is None:
            if pca_method == "linear":
                pca_components_pass = 0.99
            else:
                pca_components_pass = int((len(data.columns) - 1) * 0.5)

        else:
            pca_components_pass = pca_components

    else:
        pca_components_pass = 0.99

    if bin_numeric_features is None:
        apply_binning_pass = False
        features_to_bin_pass = []

    else:
        apply_binning_pass = True
        features_to_bin_pass = bin_numeric_features

    # trignometry
    if trigonometry_features is False:
        trigonometry_features_pass = []
    else:
        trigonometry_features_pass = ["sin", "cos", "tan"]

    # group features
    # =============#

    # apply grouping
    if group_features is not None:
        apply_grouping_pass = True
    else:
        apply_grouping_pass = False

    # group features listing
    if apply_grouping_pass is True:

        if type(group_features[0]) is str:
            group_features_pass = []
            group_features_pass.append(group_features)
        else:
            group_features_pass = group_features

    else:

        group_features_pass = [[]]

    # group names
    if apply_grouping_pass is True:

        if (group_names is None) or (len(group_names) != len(group_features_pass)):
            group_names_pass = list(np.arange(len(group_features_pass)))
            group_names_pass = [f"group_{i}" for i in group_names_pass]

        else:
            group_names_pass = group_names

    else:
        group_names_pass = []

    # feature interactions

    if feature_interaction or feature_ratio:
        apply_feature_interactions_pass = True
    else:
        apply_feature_interactions_pass = False

    interactions_to_apply_pass = []

    if feature_interaction:
        interactions_to_apply_pass.append("multiply")

    if feature_ratio:
        interactions_to_apply_pass.append("divide")

    # unknown categorical
    if unknown_categorical_method == "least_frequent":
        unknown_categorical_method_pass = "least frequent"
    elif unknown_categorical_method == "most_frequent":
        unknown_categorical_method_pass = "most frequent"

    # ordinal_features
    if ordinal_features is not None:
        apply_ordinal_encoding_pass = True
    else:
        apply_ordinal_encoding_pass = False

    if apply_ordinal_encoding_pass is True:
        ordinal_columns_and_categories_pass = ordinal_features
    else:
        ordinal_columns_and_categories_pass = {}

    if high_cardinality_features is not None:
        apply_cardinality_reduction_pass = True
    else:
        apply_cardinality_reduction_pass = False

    if high_cardinality_method == "frequency":
        cardinal_method_pass = "count"
    elif high_cardinality_method == "clustering":
        cardinal_method_pass = "cluster"

    if apply_cardinality_reduction_pass:
        cardinal_features_pass = high_cardinality_features
    else:
        cardinal_features_pass = []

    if silent:
        display_dtypes_pass = False
    else:
        display_dtypes_pass = True

    logger.info("Importing preprocessing module")

    # import library
    import pycaret.preprocess as preprocess

    logger.info("Creating preprocessing pipeline")

    data = preprocess.Preprocess_Path_One(
        train_data=data,
        target_variable=target,
        categorical_features=cat_features_pass,
        apply_ordinal_encoding=apply_ordinal_encoding_pass,
        ordinal_columns_and_categories=ordinal_columns_and_categories_pass,
        apply_cardinality_reduction=apply_cardinality_reduction_pass,
        cardinal_method=cardinal_method_pass,
        cardinal_features=cardinal_features_pass,
        numerical_features=numeric_features_pass,
        time_features=date_features_pass,
        features_todrop=ignore_features_pass,
        numeric_imputation_strategy=numeric_imputation,
        categorical_imputation_strategy=categorical_imputation_pass,
        scale_data=normalize,
        scaling_method=normalize_method,
        Power_transform_data=transformation,
        Power_transform_method=trans_method_pass,
        apply_untrained_levels_treatment=handle_unknown_categorical,
        untrained_levels_treatment_method=unknown_categorical_method_pass,
        apply_pca=pca,
        pca_method=pca_method_pass,
        pca_variance_retained_or_number_of_components=pca_components_pass,
        apply_zero_nearZero_variance=ignore_low_variance,
        club_rare_levels=combine_rare_levels,
        rara_level_threshold_percentage=rare_level_threshold,
        apply_binning=apply_binning_pass,
        features_to_binn=features_to_bin_pass,
        remove_outliers=remove_outliers,
        outlier_contamination_percentage=outliers_threshold,
        outlier_methods=["pca"],
        remove_multicollinearity=remove_multicollinearity,
        maximum_correlation_between_features=multicollinearity_threshold,
        remove_perfect_collinearity=remove_perfect_collinearity,
        cluster_entire_data=create_clusters,
        range_of_clusters_to_try=cluster_iter,
        apply_polynomial_trigonometry_features=polynomial_features,
        max_polynomial=polynomial_degree,
        trigonometry_calculations=trigonometry_features_pass,
        top_poly_trig_features_to_select_percentage=polynomial_threshold,
        apply_grouping=apply_grouping_pass,
        features_to_group_ListofList=group_features_pass,
        group_name=group_names_pass,
        apply_feature_selection=feature_selection,
        feature_selection_top_features_percentage=feature_selection_threshold,
        feature_selection_method=feature_selection_method,
        apply_feature_interactions=apply_feature_interactions_pass,
        feature_interactions_to_apply=interactions_to_apply_pass,
        feature_interactions_top_features_to_select_percentage=interaction_threshold,
        display_types=display_dtypes_pass,  # this is for inferred input box
        target_transformation=False,  # not needed for classification
        random_state=seed,
    )

    display.move_progress()
    logger.info("Preprocessing pipeline created successfully")

    if hasattr(preprocess.dtypes, "replacement"):
        label_encoded = preprocess.dtypes.replacement
        label_encoded = str(label_encoded).replace("'", "")
        label_encoded = str(label_encoded).replace("{", "")
        label_encoded = str(label_encoded).replace("}", "")

    else:
        label_encoded = "None"

    try:
        res_type = ["quit", "Quit", "exit", "EXIT", "q", "Q", "e", "E", "QUIT", "Exit"]
        res = preprocess.dtypes.response

        if res in res_type:
            sys.exit(
                "(Process Exit): setup has been interupted with user command 'quit'. setup must rerun."
            )

    except:
        logger.error(
            "(Process Exit): setup has been interupted with user command 'quit'. setup must rerun."
        )

    # save prep pipe
    prep_pipe = preprocess.pipe

    logger.info("Creating grid variables")

    # generate values for grid show
    missing_values = data_before_preprocess.isna().sum().sum()
    if missing_values > 0:
        missing_flag = True
    else:
        missing_flag = False

    if normalize is True:
        normalize_grid = normalize_method
    else:
        normalize_grid = "None"

    if transformation is True:
        transformation_grid = transformation_method
    else:
        transformation_grid = "None"

    if pca is True:
        pca_method_grid = pca_method
    else:
        pca_method_grid = "None"

    if pca is True:
        pca_components_grid = pca_components_pass
    else:
        pca_components_grid = "None"

    if combine_rare_levels:
        rare_level_threshold_grid = rare_level_threshold
    else:
        rare_level_threshold_grid = "None"

    if bin_numeric_features is None:
        numeric_bin_grid = False
    else:
        numeric_bin_grid = True

    if remove_outliers is False:
        outliers_threshold_grid = None
    else:
        outliers_threshold_grid = outliers_threshold

    if remove_multicollinearity is False:
        multicollinearity_threshold_grid = None
    else:
        multicollinearity_threshold_grid = multicollinearity_threshold

    if create_clusters is False:
        cluster_iter_grid = None
    else:
        cluster_iter_grid = cluster_iter

    if polynomial_features:
        polynomial_degree_grid = polynomial_degree
    else:
        polynomial_degree_grid = None

    if polynomial_features or trigonometry_features:
        polynomial_threshold_grid = polynomial_threshold
    else:
        polynomial_threshold_grid = None

    if feature_selection:
        feature_selection_threshold_grid = feature_selection_threshold
    else:
        feature_selection_threshold_grid = None

    if feature_interaction or feature_ratio:
        interaction_threshold_grid = interaction_threshold
    else:
        interaction_threshold_grid = None

    if ordinal_features is not None:
        ordinal_features_grid = True
    else:
        ordinal_features_grid = False

    if handle_unknown_categorical:
        unknown_categorical_method_grid = unknown_categorical_method
    else:
        unknown_categorical_method_grid = None

    if group_features is not None:
        group_features_grid = True
    else:
        group_features_grid = False

    if high_cardinality_features is not None:
        high_cardinality_features_grid = True
    else:
        high_cardinality_features_grid = False

    if high_cardinality_features_grid:
        high_cardinality_method_grid = high_cardinality_method
    else:
        high_cardinality_method_grid = None

    learned_types = preprocess.dtypes.learent_dtypes
    learned_types.drop(target, inplace=True)

    float_type = 0
    cat_type = 0

    for i in preprocess.dtypes.learent_dtypes:
        if "float" in str(i):
            float_type += 1
        elif "object" in str(i):
            cat_type += 1
        elif "int" in str(i):
            float_type += 1

    """
    preprocessing ends here
    """

    # reset pandas option
    pd.reset_option("display.max_rows")
    pd.reset_option("display.max_columns")

    logger.info("Creating global containers")

    # create an empty list for pickling later.
    experiment__ = []

    # create folds_shuffle_param
    folds_shuffle_param = folds_shuffle

    # create n_jobs_param
    n_jobs_param = n_jobs

    cuml_version = None
    if use_gpu:
        from cuml import __version__

        cuml_version = __version__
        logger.info(f"cuml=={cuml_version}")

        cuml_version = cuml_version.split(".")
        cuml_version = (int(cuml_version[0]), int(cuml_version[1]))
        if not cuml_version >= (0, 15):
            message = f"cuML is outdated. Required version is >=0.15, got {__version__}"
            if use_gpu == "Force":
                raise ImportError(message)
            else:
                logger.warning(message)
                use_gpu = False

    # create gpu_n_jobs_param
    gpu_n_jobs_param = n_jobs if not use_gpu else 1

    # create create_model_container
    create_model_container = []

    # create master_model_container
    master_model_container = []

    # create display container
    display_container = []

    # create logging parameter
    logging_param = log_experiment

    # create exp_name_log param incase logging is False
    exp_name_log = "no_logging"

    # create an empty log_plots_param
    if log_plots:
        log_plots_param = True
    else:
        log_plots_param = False

    # create a fix_imbalance_param and fix_imbalance_method_param
    fix_imbalance_param = fix_imbalance
    fix_imbalance_method_param = fix_imbalance_method

    if fix_imbalance_method_param is None:
        fix_imbalance_model_name = "SMOTE"
    else:
        fix_imbalance_model_name = str(fix_imbalance_method_param).split("(")[0]

    # create target_param var
    target_param = target

    # create gpu_param var
    gpu_param = use_gpu

    # creating variables to be used later in the function
    X = data.drop(target, axis=1)
    y = data[target]

    # determining target type
    if _is_multiclass():
        target_type = "Multiclass"
    else:
        target_type = "Binary"

    all_models = models(force_regenerate=True)
    _all_models_internal = models(internal=True, force_regenerate=True)
    all_metrics = get_metrics()

    # sample estimator
    if sample_estimator is None:
        model = _all_models_internal.loc["lr"]["Class"]()
    else:
        model = sample_estimator

    display.move_progress()

    if sampling is True and data.shape[0] > 25000:  # change this back to 25000

        X_train, X_test, y_train, y_test = _sample_data(
            model, seed, train_size, data_split_shuffle, display
        )

    else:
        display.update_monitor(1, "Splitting Data")
        display.display_monitor()

        X_train, X_test, y_train, y_test = train_test_split(
            X,
            y,
            test_size=1 - train_size,
            stratify=y,
            random_state=seed,
            shuffle=data_split_shuffle,
        )
        display.move_progress()

    """
    Final display Starts
    """
    if profile:
        print("Setup Succesfully Completed! Loading Profile Now... Please Wait!")
    else:
        if verbose:
            print("Setup Succesfully Completed!")

    functions = pd.DataFrame(
        [
            ["session_id", seed],
            ["Target Type", target_type],
            ["Label Encoded", label_encoded],
            ["Original Data", data_before_preprocess.shape],
            ["Missing Values ", missing_flag],
            ["Numeric Features ", str(float_type)],
            ["Categorical Features ", str(cat_type)],
            ["Ordinal Features ", ordinal_features_grid],
            ["High Cardinality Features ", high_cardinality_features_grid],
            ["High Cardinality Method ", high_cardinality_method_grid],
            [
                "Sampled Data",
                f"({X_train.shape[0] + X_test.shape[0]}, {data_before_preprocess.shape[1]})",
            ],
            ["Transformed Train Set", X_train.shape],
            ["Transformed Test Set", X_test.shape],
            ["Numeric Imputer ", numeric_imputation],
            ["Categorical Imputer ", categorical_imputation],
            ["Normalize ", normalize],
            ["Normalize Method ", normalize_grid],
            ["Transformation ", transformation],
            ["Transformation Method ", transformation_grid],
            ["PCA ", pca],
            ["PCA Method ", pca_method_grid],
            ["PCA Components ", pca_components_grid],
            ["Ignore Low Variance ", ignore_low_variance],
            ["Combine Rare Levels ", combine_rare_levels],
            ["Rare Level Threshold ", rare_level_threshold_grid],
            ["Numeric Binning ", numeric_bin_grid],
            ["Remove Outliers ", remove_outliers],
            ["Outliers Threshold ", outliers_threshold_grid],
            ["Remove Multicollinearity ", remove_multicollinearity],
            ["Multicollinearity Threshold ", multicollinearity_threshold_grid],
            ["Clustering ", create_clusters],
            ["Clustering Iteration ", cluster_iter_grid],
            ["Polynomial Features ", polynomial_features],
            ["Polynomial Degree ", polynomial_degree_grid],
            ["Trignometry Features ", trigonometry_features],
            ["Polynomial Threshold ", polynomial_threshold_grid],
            ["Group Features ", group_features_grid],
            ["Feature Selection ", feature_selection],
            ["Features Selection Threshold ", feature_selection_threshold_grid],
            ["Feature Interaction ", feature_interaction],
            ["Feature Ratio ", feature_ratio],
            ["Interaction Threshold ", interaction_threshold_grid],
            ["Fix Imbalance", fix_imbalance_param],
            ["Fix Imbalance Method", fix_imbalance_model_name],
        ],
        columns=["Description", "Value"],
    )

    functions_ = functions.style.apply(highlight_max)

    display.display(functions_, clear=True)

    if profile:
        try:
            import pandas_profiling

            pf = pandas_profiling.ProfileReport(data_before_preprocess)
            display.display(pf, clear=True)
        except:
            print(
                "Data Profiler Failed. No output to show, please continue with Modeling."
            )
            logger.error(
                "Data Profiler Failed. No output to show, please continue with Modeling."
            )

    """
    Final display Ends
    """

    # log into experiment
    experiment__.append(("Classification Setup Config", functions))
    experiment__.append(("X_training Set", X_train))
    experiment__.append(("y_training Set", y_train))
    experiment__.append(("X_test Set", X_test))
    experiment__.append(("y_test Set", y_test))
    experiment__.append(("Transformation Pipeline", prep_pipe))

    # end runtime
    runtime_end = time.time()
    runtime = np.array(runtime_end - runtime_start).round(2)

    if logging_param:

        logger.info("Logging experiment in MLFlow")

        import mlflow
        from pathlib import Path

        if experiment_name is None:
            exp_name_ = "clf-default-name"
        else:
            exp_name_ = experiment_name

        URI = secrets.token_hex(nbytes=4)
        exp_name_log = exp_name_

        try:
            mlflow.create_experiment(exp_name_log)
        except:
            pass

        # mlflow logging
        mlflow.set_experiment(exp_name_log)

        run_name_ = f"Session Initialized {USI}"

        with mlflow.start_run(run_name=run_name_) as run:

            # Get active run to log as tag
            RunID = mlflow.active_run().info.run_id

            k = functions.copy()
            k.set_index("Description", drop=True, inplace=True)
            kdict = k.to_dict()
            params = kdict.get("Value")
            mlflow.log_params(params)

            # set tag of compare_models
            mlflow.set_tag("Source", "setup")

            import secrets

            URI = secrets.token_hex(nbytes=4)
            mlflow.set_tag("URI", URI)
            mlflow.set_tag("USI", USI)
            mlflow.set_tag("Run Time", runtime)
            mlflow.set_tag("Run ID", RunID)

            # Log the transformation pipeline
            logger.info(
                "SubProcess save_model() called =================================="
            )
            save_model(prep_pipe, "Transformation Pipeline", verbose=False)
            logger.info(
                "SubProcess save_model() end =================================="
            )
            mlflow.log_artifact("Transformation Pipeline.pkl")
            os.remove("Transformation Pipeline.pkl")

            # Log pandas profile
            if log_profile:
                import pandas_profiling

                pf = pandas_profiling.ProfileReport(data_before_preprocess)
                pf.to_file("Data Profile.html")
                mlflow.log_artifact("Data Profile.html")
                os.remove("Data Profile.html")
                display.display(functions_, clear=True)

            # Log training and testing set
            if log_data:
                X_train.join(y_train).to_csv("Train.csv")
                X_test.join(y_test).to_csv("Test.csv")
                mlflow.log_artifact("Train.csv")
                mlflow.log_artifact("Test.csv")
                os.remove("Train.csv")
                os.remove("Test.csv")

    logger.info(f"create_model_container: {len(create_model_container)}")
    logger.info(f"master_model_container: {len(master_model_container)}")
    logger.info(f"display_container: {len(display_container)}")

    logger.info(str(prep_pipe))
    logger.info("setup() succesfully completed......................................")

    gc.collect()

    return (
        X,
        y,
        X_train,
        X_test,
        y_train,
        y_test,
        seed,
        prep_pipe,
        experiment__,
        folds_shuffle_param,
        n_jobs_param,
        html_param,
        create_model_container,
        master_model_container,
        display_container,
        exp_name_log,
        logging_param,
        log_plots_param,
        USI,
        fix_imbalance_param,
        fix_imbalance_method_param,
        logger,
        data_before_preprocess,
        target_param,
        gpu_param,
        gpu_n_jobs_param,
    )


def compare_models(
    include: list = None,  # added in pycaret==2.0.0
    exclude: List[str] = None,
    fold: int = 10,
    round: int = 4,
    sort: str = "Accuracy",
    n_select: int = 1,  # added in pycaret==2.0.0
    budget_time: float = 0,  # added in pycaret==2.1.0
    turbo: bool = True,
    verbose: bool = True,
    display: Display = None,
) -> Any:  # added in pycaret==2.0.0

    """
    This function train all the models available in the model library and scores them 
    using Stratified Cross Validation. The output prints a score grid with Accuracy, 
    AUC, Recall, Precision, F1, Kappa and MCC (averaged accross folds), determined by
    fold parameter.
    
    This function returns the best model based on metric defined in sort parameter. 
    
    To select top N models, use n_select parameter that is set to 1 by default.
    Where n_select parameter > 1, it will return a list of trained model objects.

    When turbo is set to True ('rbfsvm', 'gpc' and 'mlp') are excluded due to longer
    training time. By default turbo param is set to True.        

    Example
    -------
    >>> from pycaret.datasets import get_data
    >>> juice = get_data('juice')
    >>> experiment_name = setup(data = juice,  target = 'Purchase')
    >>> best_model = compare_models() 

    This will return the averaged score grid of all the models except 'rbfsvm', 'gpc' 
    and 'mlp'. When turbo param is set to False, all models including 'rbfsvm', 'gpc' 
    and 'mlp' are used but this may result in longer training time.
    
    >>> best_model = compare_models( exclude = [ 'knn', 'gbc' ] , turbo = False) 

    This will return a comparison of all models except K Nearest Neighbour and
    Gradient Boosting Classifier.
    
    >>> best_model = compare_models( exclude = [ 'knn', 'gbc' ] , turbo = True) 

    This will return comparison of all models except K Nearest Neighbour, 
    Gradient Boosting Classifier, SVM (RBF), Gaussian Process Classifier and
    Multi Level Perceptron.
        

    >>> tuned_model = tune_model(create_model('lr'))
    >>> best_model = compare_models( include = [ 'lr', tuned_model ]) 

    This will compare a tuned Linear Regression model with an untuned one.

    Parameters
    ----------
    exclude: list of strings, default = None
        In order to omit certain models from the comparison model ID's can be passed as 
        a list of strings in exclude param. 

    include: list of strings or objects, default = None
        In order to run only certain models for the comparison, the model ID's can be 
        passed as a list of strings in include param. The list can also include estimator
        objects to be compared.

    fold: integer, default = 10
        Number of folds to be used in Kfold CV. Must be at least 2. 

    round: integer, default = 4
        Number of decimal places the metrics in the score grid will be rounded to.
  
    sort: str, default = 'Accuracy'
        The scoring measure specified is used for sorting the average score grid
        Other options are 'AUC', 'Recall', 'Precision', 'F1', 'Kappa' and 'MCC'.

    n_select: int, default = 1
        Number of top_n models to return. use negative argument for bottom selection.
        for example, n_select = -3 means bottom 3 models.

    budget_time: int or float, default = 0
        If set above 0, will terminate execution of the function after budget_time minutes have
        passed and return results up to that point.

    turbo: bool, default = True
        When turbo is set to True, it excludes estimators that have longer
        training time.

    verbose: bool, default = True
        Score grid is not printed when verbose is set to False.
    
    Returns
    -------
    score_grid
        A table containing the scores of the model across the kfolds. 
        Scoring metrics used are Accuracy, AUC, Recall, Precision, F1, 
        Kappa and MCC. Mean and standard deviation of the scores across 
        the folds are also returned.

    Warnings
    --------
    - compare_models() though attractive, might be time consuming with large 
      datasets. By default turbo is set to True, which excludes models that
      have longer training times. Changing turbo parameter to False may result 
      in very high training times with datasets where number of samples exceed 
      10,000.
      
    - If target variable is multiclass (more than 2 classes), AUC will be 
      returned as zero (0.0)      
             
    
    """

    function_params_str = ", ".join([f"{k}={v}" for k, v in locals().items()])

    logger = get_logger()

    logger.info("Initializing compare_models()")
    logger.info(f"compare_models({function_params_str})")

    logger.info("Checking exceptions")

    # exception checking

    # checking error for exclude (string)
    available_estimators = all_models.index

    if exclude != None:
        for i in exclude:
            if i not in available_estimators:
                raise ValueError(
                    f"Estimator Not Available {i}. Please see docstring for list of available estimators."
                )

    if include != None:
        for i in include:
            if isinstance(i, str):
                if i not in available_estimators:
                    raise ValueError(
                        f"Estimator {i} Not Available. Please see docstring for list of available estimators."
                    )
            elif not hasattr(i, "fit"):
                raise ValueError(
                    f"Estimator {i} does not have the required fit() method."
                )

    # include and exclude together check
    if include is not None and exclude is not None:
        raise TypeError(
            "Cannot use exclude parameter when include is used to compare models."
        )

    # checking fold parameter
    if type(fold) is not int:
        raise TypeError("Fold parameter only accepts integer value.")

    # checking round parameter
    if type(round) is not int:
        raise TypeError("Round parameter only accepts integer value.")

    # checking n_select parameter
    if type(n_select) is not int:
        raise TypeError("n_select parameter only accepts integer value.")

    # checking budget_time parameter
    if type(budget_time) is not int and type(budget_time) is not float:
        raise TypeError("budget_time parameter only accepts integer or float values.")

    # checking sort parameter
    sort = _get_metric(sort)
    if sort is None:
        raise ValueError(
            f"Sort method not supported. See docstring for list of available parameters."
        )

    # checking optimize parameter for multiclass
    if _is_multiclass():
        if not sort["Multiclass"]:
            raise TypeError(
                f"{sort} metric not supported for multiclass problems. See docstring for list of other optimization parameters."
            )

    """
    
    ERROR HANDLING ENDS HERE
    
    """

    pd.set_option("display.max_columns", 500)

    logger.info("Preparing display monitor")

    len_mod = len(all_models[all_models["Turbo"] == True]) if turbo else len(all_models)

    if include:
        len_mod = len(include)
    elif exclude:
        len_mod -= len(exclude)

    if not display:
        progress_args = {"max": ((fold + 4) * len_mod) + 4 + len_mod}
        master_display_columns = ["Model"] + all_metrics["Display Name"].to_list()
        timestampStr = datetime.datetime.now().strftime("%H:%M:%S")
        monitor_rows = [
            ["Initiated", ". . . . . . . . . . . . . . . . . .", timestampStr],
            ["Status", ". . . . . . . . . . . . . . . . . .", "Loading Dependencies"],
            ["Estimator", ". . . . . . . . . . . . . . . . . .", "Compiling Library"],
            ["ETC", ". . . . . . . . . . . . . . . . . .", "Calculating ETC"],
        ]
        display = Display(
            verbose,
            html_param,
            progress_args,
            master_display_columns,
            monitor_rows,
            logger=logger,
        )

        display.display_progress()
        display.display_monitor()
        display.display_master_display()

    # general dependencies

    from sklearn import metrics
    import pandas.io.formats.style

    np.random.seed(seed)

    display.move_progress()

    # defining sort parameter (making Precision equivalent to Prec. )

    sort = sort["Display Name"]

    """
    MONITOR UPDATE STARTS
    """

    display.update_monitor(1, "Loading Estimator")
    display.display_monitor()

    """
    MONITOR UPDATE ENDS
    """

    if include:
        model_library = include
    else:
        if turbo:
            model_library = models()
            model_library = list(model_library[model_library["Turbo"] == True].index)
        else:
            model_library = list(models().index)
        if exclude:
            model_library = [x for x in model_library if x not in exclude]

    display.move_progress()

    # create URI (before loop)
    import secrets

    URI = secrets.token_hex(nbytes=4)

    master_display = None

    total_runtime_start = time.time()
    total_runtime = 0
    over_time_budget = False
    if budget_time and budget_time > 0:
        logger.info(f"Time budget is {budget_time} minutes")

    for i, model in enumerate(model_library):

        if (
            not hasattr(model, "estimators")
            and not isinstance(model, str)
            and _is_multiclass()
        ):
            model_name = _get_model_name(model.estimator)
        else:
            model_name = _get_model_name(model)

        if isinstance(model, str):
            logger.info(f"Initializing {model_name}")
        else:
            logger.info(f"Initializing custom model {model_name}")

        # run_time
        runtime_start = time.time()
        total_runtime += (runtime_start - total_runtime_start) / 60
        logger.info(f"Total runtime is {total_runtime} minutes")
        over_time_budget = (
            budget_time and budget_time > 0 and total_runtime > budget_time
        )
        if over_time_budget:
            logger.info(
                f"Total runtime {total_runtime} is over time budget by {total_runtime - budget_time}, breaking loop"
            )
            break
        total_runtime_start = runtime_start

        display.move_progress()

        """
        MONITOR UPDATE STARTS
        """

        display.update_monitor(2, model_name)
        display.update_monitor(3, "Calculating ETC")
        display.display_monitor()

        """
        MONITOR UPDATE ENDS
        """
        display.replace_master_display(None)

        logger.info(
            "SubProcess create_model() called =================================="
        )
        model = create_model(
            estimator=model,
            system=False,
            verbose=False,
            display=display,
            fold=fold,
            round=round,
            budget_time=budget_time - total_runtime
            if budget_time and budget_time > 0
            else 0,
        )
        model_results = pull(pop=True)
        logger.info("SubProcess create_model() end ==================================")

        if not model:
            over_time_budget = True
            logger.info(f"Time budged exceeded in create_model(), breaking loop")
            break

        logger.info("Creating metrics dataframe")
        compare_models_ = pd.DataFrame(model_results.loc["Mean"]).T
        compare_models_.insert(0, "Model", model_name)
        compare_models_.insert(0, "Object", [model])
        compare_models_.insert(0, "index", [i])
        compare_models_.set_index("index", drop=True, inplace=True)
        if master_display is None:
            master_display = compare_models_
        else:
            master_display = pd.concat(
                [master_display, compare_models_], ignore_index=True
            )
        master_display = master_display.round(round)
        master_display = master_display.sort_values(by=sort, ascending=False)
        # master_display.reset_index(drop=True, inplace=True)

        master_display_ = master_display.drop("Object", axis=1).style.set_precision(
            round
        )
        master_display_ = master_display_.set_properties(**{"text-align": "left"})
        master_display_ = master_display_.set_table_styles(
            [dict(selector="th", props=[("text-align", "left")])]
        )

        display.replace_master_display(master_display_)

        display.display_master_display()
        # end runtime
        runtime_end = time.time()
        runtime = np.array(runtime_end - runtime_start).round(2)

        """
        MLflow logging starts here
        """

        if logging_param:

            logger.info("Creating MLFlow logs")

            import mlflow
            from pathlib import Path

            run_name = model_name

            with mlflow.start_run(run_name=run_name) as run:

                # Get active run to log as tag
                RunID = mlflow.active_run().info.run_id

                params = model.get_params()

                for i in list(params):
                    v = params.get(i)
                    if len(str(v)) > 250:
                        params.pop(i)

                mlflow.log_params(params)

                # set tag of compare_models
                mlflow.set_tag("Source", "compare_models")
                mlflow.set_tag("URI", URI)
                mlflow.set_tag("USI", USI)
                mlflow.set_tag("Run Time", runtime)
                mlflow.set_tag("Run ID", RunID)

                # Log top model metrics
                mlflow.log_metrics(
                    {
                        k: v
                        for k, v in master_display.drop(
                            ["Object", "Model", "TT (Sec)"], axis=1
                        )
                        .iloc[0]
                        .items()
                    }
                )

                # get default conda env
                from mlflow.sklearn import get_default_conda_env

                default_conda_env = get_default_conda_env()
                default_conda_env["name"] = f"{exp_name_log}-env"
                default_conda_env.get("dependencies").pop(-3)
                dependencies = default_conda_env.get("dependencies")[-1]
                from pycaret.utils import __version__

                dep = f"pycaret=={__version__}"
                dependencies["pip"] = [dep]

                # define model signature
                from mlflow.models.signature import infer_signature

                signature = infer_signature(
                    data_before_preprocess.drop([target_param], axis=1)
                )
                input_example = (
                    data_before_preprocess.drop([target_param], axis=1)
                    .iloc[0]
                    .to_dict()
                )

                # log model as sklearn flavor
                prep_pipe_temp = deepcopy(prep_pipe)
                prep_pipe_temp.steps.append(["trained model", model])
                mlflow.sklearn.log_model(
                    prep_pipe_temp,
                    "model",
                    conda_env=default_conda_env,
                    signature=signature,
                    input_example=input_example,
                )
                del prep_pipe_temp

    display.move_progress()

    def highlight_max(s):
        to_highlight = s == s.max()
        return ["background-color: yellow" if v else "" for v in to_highlight]

    def highlight_cols(s):
        color = "lightgrey"
        return f"background-color: {color}"

    if _is_multiclass():

        compare_models_ = (
            master_display.drop("Object", axis=1)
            .style.apply(highlight_max, subset=master_display.columns[2:],)
            .applymap(highlight_cols, subset=["TT (Sec)"])
        )
    else:

        compare_models_ = (
            master_display.drop("Object", axis=1)
            .style.apply(highlight_max, subset=master_display.columns[2:],)
            .applymap(highlight_cols, subset=["TT (Sec)"])
        )

    compare_models_ = compare_models_.set_precision(round)
    compare_models_ = compare_models_.set_properties(**{"text-align": "left"})
    compare_models_ = compare_models_.set_table_styles(
        [dict(selector="th", props=[("text-align", "left")])]
    )

    display.move_progress()

    display.update_monitor(1, "Compiling Final Model")
    display.update_monitor(3, "Almost Finished")
    display.display_monitor()

    sorted_models = master_display["Object"].to_list()
    n_select = n_select if n_select <= len(sorted_models) else len(sorted_models)
    if n_select < 0:
        sorted_models = sorted_models[n_select:]
    else:
        sorted_models = sorted_models[:n_select]

    if len(sorted_models) == 1:
        sorted_models = sorted_models[0]

    display.display(compare_models_, clear=True)

    pd.reset_option("display.max_columns")

    # store in display container
    display_container.append(compare_models_.data)

    logger.info(f"create_model_container: {len(create_model_container)}")
    logger.info(f"master_model_container: {len(master_model_container)}")
    logger.info(f"display_container: {len(display_container)}")

    logger.info(str(sorted_models))
    logger.info(
        "compare_models() succesfully completed......................................"
    )

    return sorted_models


def create_model(
    estimator=None,
    fold: int = 10,
    round: int = 4,
    cross_validation: bool = True,  # added in pycaret==2.0.0
    budget_time: float = 0,
    verbose: bool = True,
    system: bool = True,  # added in pycaret==2.0.0
    return_fit_time: bool = False,  # added in pycaret==2.2.0
    X_train_data: pd.DataFrame = None,  # added in pycaret==2.2.0
    Y_train_data: pd.DataFrame = None,  # added in pycaret==2.2.0
    display: Display = None,  # added in pycaret==2.2.0
    **kwargs,
) -> Any:  # added in pycaret==2.0.0

    """  
    This function creates a model and scores it using Stratified Cross Validation. 
    The output prints a score grid that shows Accuracy, AUC, Recall, Precision, 
    F1, Kappa and MCC by fold (default = 10 Fold). 

    This function returns a trained model object. 

    setup() function must be called before using create_model()

    Example
    -------
    >>> from pycaret.datasets import get_data
    >>> juice = get_data('juice')
    >>> experiment_name = setup(data = juice,  target = 'Purchase')
    >>> lr = create_model('lr')

    This will create a trained Logistic Regression model.

    Parameters
    ----------
    estimator : str / object, default = None
        Enter ID of the estimators available in model library or pass an untrained model 
        object consistent with fit / predict API to train and evaluate model. All estimators 
        support binary or multiclass problem. List of estimators in model library (ID - Name):

        * 'lr' - Logistic Regression             
        * 'knn' - K Nearest Neighbour            
        * 'nb' - Naive Bayes             
        * 'dt' - Decision Tree Classifier                   
        * 'svm' - SVM - Linear Kernel	            
        * 'rbfsvm' - SVM - Radial Kernel               
        * 'gpc' - Gaussian Process Classifier                  
        * 'mlp' - Multi Level Perceptron                  
        * 'ridge' - Ridge Classifier                
        * 'rf' - Random Forest Classifier                   
        * 'qda' - Quadratic Discriminant Analysis                  
        * 'ada' - Ada Boost Classifier                 
        * 'gbc' - Gradient Boosting Classifier                  
        * 'lda' - Linear Discriminant Analysis                  
        * 'et' - Extra Trees Classifier                   
        * 'xgboost' - Extreme Gradient Boosting              
        * 'lightgbm' - Light Gradient Boosting              
        * 'catboost' - CatBoost Classifier             

    fold: integer, default = 10
        Number of folds to be used in Kfold CV. Must be at least 2. 

    round: integer, default = 4
        Number of decimal places the metrics in the score grid will be rounded to. 

    budget_time: int or float, default = 0
        If set above 0, will terminate execution of the function after budget_time minutes have
        passed.

    cross_validation: bool, default = True
        When cross_validation set to False fold parameter is ignored and model is trained
        on entire training dataset. No metric evaluation is returned. 

    verbose: bool, default = True
        Score grid is not printed when verbose is set to False.

    system: bool, default = True
        Must remain True all times. Only to be changed by internal functions.
    
    return_fit_time: bool, default = False
        If True, will return a tuple of the model and its fit time.
        Only to be changed by internal functions.

    X_train_data: pandas.DataFrame, default = None
        If not None, will use this dataframe as training features.
        Intended to be only changed by internal functions.

    Y_train_data: pandas.DataFrame, default = None
        If not None, will use this dataframe as training target.
        Intended to be only changed by internal functions.

    **kwargs: 
        Additional keyword arguments to pass to the estimator.

    Returns
    -------
    score_grid
        A table containing the scores of the model across the kfolds. 
        Scoring metrics used are Accuracy, AUC, Recall, Precision, F1, 
        Kappa and MCC. Mean and standard deviation of the scores across 
        the folds are highlighted in yellow.

    model
        trained model object

    Warnings
    --------
    - 'svm' and 'ridge' doesn't support predict_proba method. As such, AUC will be
      returned as zero (0.0)
     
    - If target variable is multiclass (more than 2 classes), AUC will be returned 
      as zero (0.0)

    - 'rbfsvm' and 'gpc' uses non-linear kernel and hence the fit time complexity is 
      more than quadratic. These estimators are hard to scale on datasets with more 
      than 10,000 samples.

    """

    function_params_str = ", ".join([f"{k}={v}" for k, v in locals().items()])

    logger = get_logger()

    logger.info("Initializing create_model()")
    logger.info(f"create_model({function_params_str})")

    logger.info("Checking exceptions")

    # run_time
    runtime_start = time.time()

    available_estimators = set(_all_models_internal.index)

    # only raise exception of estimator is of type string.
    if isinstance(estimator, str):
        if estimator not in available_estimators:
            raise ValueError(
                f"Estimator {estimator} not available. Please see docstring for list of available estimators."
            )
    elif not hasattr(estimator, "fit"):
        raise ValueError(
            f"Estimator {estimator} does not have the required fit() method."
        )

    # checking fold parameter
    if type(fold) is not int:
        raise TypeError("Fold parameter only accepts integer value.")

    # checking round parameter
    if type(round) is not int:
        raise TypeError("Round parameter only accepts integer value.")

    # checking budget_time parameter
    if type(budget_time) is not int and type(budget_time) is not float:
        raise TypeError("budget_time parameter only accepts integer or float values.")

    # checking verbose parameter
    if type(verbose) is not bool:
        raise TypeError("Verbose parameter can only take argument as True or False.")

    # checking system parameter
    if type(system) is not bool:
        raise TypeError("System parameter can only take argument as True or False.")

    # checking cross_validation parameter
    if type(cross_validation) is not bool:
        raise TypeError(
            "cross_validation parameter can only take argument as True or False."
        )

    """
    
    ERROR HANDLING ENDS HERE
    
    """

    if not display:
        progress_args = {"max": fold + 4}
        master_display_columns = all_metrics["Display Name"].to_list()
        timestampStr = datetime.datetime.now().strftime("%H:%M:%S")
        monitor_rows = [
            ["Initiated", ". . . . . . . . . . . . . . . . . .", timestampStr],
            ["Status", ". . . . . . . . . . . . . . . . . .", "Loading Dependencies"],
            ["ETC", ". . . . . . . . . . . . . . . . . .", "Calculating ETC"],
        ]
        display = Display(
            verbose,
            html_param,
            progress_args,
            master_display_columns,
            monitor_rows,
            logger=logger,
        )
        display.display_progress()
        display.display_monitor()
        display.display_master_display()

    logger.info("Importing libraries")

    # general dependencies

    from sklearn import metrics
    from sklearn.model_selection import StratifiedKFold
    from sklearn.base import clone

    np.random.seed(seed)

    logger.info("Copying training dataset")

    # Storing X_train and y_train in data_X and data_y parameter
    data_X = X_train.copy() if X_train_data is None else X_train_data.copy()
    data_y = y_train.copy() if Y_train_data is None else Y_train_data.copy()

    # reset index
    data_X.reset_index(drop=True, inplace=True)
    data_y.reset_index(drop=True, inplace=True)

    display.move_progress()

    logger.info("Defining folds")

    # cross validation setup starts here
    kf = StratifiedKFold(fold, random_state=seed, shuffle=folds_shuffle_param)

    logger.info("Declaring metric variables")

    score_dict = {metric: np.empty((0, 0)) for metric in all_metrics["Display Name"]}

    """
    MONITOR UPDATE STARTS
    """
    display.update_monitor(1, "Selecting Estimator")
    display.display_monitor()
    """
    MONITOR UPDATE ENDS
    """

    logger.info("Importing untrained model")

    if isinstance(estimator, str) and estimator in available_estimators:
        model_definition = _all_models_internal.loc[estimator]
        model_args = model_definition["Args"]
        model_args = {**model_args, **kwargs}
        model = model_definition["Class"](**model_args)
        full_name = model_definition["Name"]
    else:
        logger.info("Declaring custom model")

        model = clone(estimator)

        if _is_one_vs_rest(model):
            full_name = _get_model_name(model.estimator)
        else:
            full_name = _get_model_name(model)

    logger.info(f"{full_name} Imported succesfully")

    display.move_progress()

    onevsrest_model_definition = _all_models_internal.loc["OneVsRest"]
    # multiclass checking
    if _is_multiclass() and not _is_special_model(model):
        logger.info("Target variable is Multiclass. OneVsRestClassifier activated")

        model = onevsrest_model_definition["Class"](
            model, **onevsrest_model_definition["Args"]
        )

    """
    MONITOR UPDATE STARTS
    """
    if not cross_validation:
        display.update_monitor(1, f"Fitting {str(full_name)}")
    else:
        display.update_monitor(1, "Initializing CV")

    display.display_monitor()
    """
    MONITOR UPDATE ENDS
    """

    total_runtime_start = time.time()
    total_runtime = 0
    over_time_budget = False
    if budget_time and budget_time > 0:
        logger.info(f"Time budget is {budget_time} minutes")

    if not cross_validation:

        logger.info("Cross validation set to False")

        logger.info("Fitting Model")
        with io.capture_output():
            model.fit(data_X, data_y)

        display.display("", clear=True)

        logger.info(f"create_model_container: {len(create_model_container)}")
        logger.info(f"master_model_container: {len(master_model_container)}")
        logger.info(f"display_container: {len(display_container)}")

        logger.info(str(model))
        logger.info(
            "create_models() succesfully completed......................................"
        )

        gc.collect()
        return model

    fold_num = 1

    for train_i, test_i in kf.split(data_X, data_y):

        logger.info(f"Initializing Fold {fold_num}")

        t0 = time.time()
        total_runtime += (t0 - total_runtime_start) / 60
        logger.info(f"Total runtime is {total_runtime} minutes")
        over_time_budget = (
            budget_time and budget_time > 0 and total_runtime > budget_time
        )
        if over_time_budget:
            logger.info(
                f"Total runtime {total_runtime} is over time budget by {total_runtime - budget_time}, terminating function"
            )
            return None
        total_runtime_start = t0

        """
        MONITOR UPDATE STARTS
        """
        display.update_monitor(1, f"Fitting Fold {str(fold_num)} of {str(fold)}")
        display.display_monitor()
        """
        MONITOR UPDATE ENDS
        """

        Xtrain, Xtest = data_X.iloc[train_i], data_X.iloc[test_i]
        ytrain, ytest = data_y.iloc[train_i], data_y.iloc[test_i]
        # time just for fitting
        time_start = time.time()

        if fix_imbalance_param:
            Xtrain, ytrain = _fix_imbalance(Xtrain, ytrain, fix_imbalance_method_param)

        logger.info("Fitting Model")
        with io.capture_output():
            model.fit(Xtrain, ytrain)
        logger.info("Evaluating Metrics")

        if hasattr(model, "predict_proba"):
            pred_prob = model.predict_proba(Xtest)
            pred_prob = pred_prob[:, 1]
        else:
            logger.warning(
                "model has no predict_proba attribute. pred_prob set to 0.00"
            )
            pred_prob = 0.00

        pred_ = model.predict(Xtest)

        _calculate_metrics(ytest, pred_, pred_prob, score_dict)

        logger.info("Compiling Metrics")
        time_end = time.time()
        training_time = time_end - time_start

        if "TT (Sec)" in score_dict:
            score_dict["TT (Sec)"] = np.append(score_dict["TT (Sec)"], training_time)

        display.move_progress()

        """
        
        This section handles time calculation and is created to update_display() as code loops through 
        the fold defined.
        
        """

        fold_results = pd.DataFrame({k: [v[-1]] for k, v in score_dict.items()}).round(
            round
        )
        display.append_to_master_display(fold_results,)
        fold_results = []

        """
        TIME CALCULATION SUB-SECTION STARTS HERE
        """
        t1 = time.time()

        tt = (t1 - t0) * (fold - fold_num) / 60
        tt = np.around(tt, 2)

        if tt < 1:
            tt = str(np.around((tt * 60), 2))
            ETC = f"{tt} Seconds Remaining"

        else:
            tt = str(tt)
            ETC = f"{tt} Minutes Remaining"

        """
        MONITOR UPDATE STARTS
        """
        display.update_monitor(-1, ETC)
        display.display_monitor()
        """
        MONITOR UPDATE ENDS
        """

        fold_num += 1

        """
        TIME CALCULATION ENDS HERE
        """
        display.display_master_display()

    logger.info("Calculating mean and std")

    avgs_dict = {k: [np.mean(v), np.std(v)] for k, v in score_dict.items()}

    display.move_progress()

    logger.info("Creating metrics dataframe")

    model_results = pd.DataFrame(score_dict)
    model_avgs = pd.DataFrame(avgs_dict, index=["Mean", "SD"],)

    model_results = model_results.append(model_avgs)
    model_results = model_results.round(round)

    # yellow the mean
    model_results = color_df(model_results, "yellow", ["Mean"], axis=1)
    model_results = model_results.set_precision(round)

    # refitting the model on complete X_train, y_train
    display.update_monitor(1, "Finalizing Model")
    display.update_monitor(-1, "Almost Finished")
    display.display_monitor()

    if fix_imbalance_param:
        data_X, data_y = _fix_imbalance(data_X, data_y, fix_imbalance_method_param)

    model_fit_start = time.time()
    logger.info("Finalizing model")
    with io.capture_output():
        model.fit(data_X, data_y)
    model_fit_end = time.time()

    model_fit_time = np.array(model_fit_end - model_fit_start).round(2)

    # end runtime
    runtime_end = time.time()
    runtime = np.array(runtime_end - runtime_start).round(2)

    # mlflow logging
    if logging_param and system:

        logger.info("Creating MLFlow logs")

        # Creating Logs message monitor
        display.update_monitor(1, "Creating Logs")
        display.update_monitor(2, "Almost Finished")
        display.display_monitor()

        # import mlflow
        import mlflow
        import mlflow.sklearn
        from pathlib import Path

        mlflow.set_experiment(exp_name_log)

        with mlflow.start_run(run_name=full_name) as run:

            # Get active run to log as tag
            RunID = mlflow.active_run().info.run_id

            # Log model parameters
            params = model.get_params()

            for i in list(params):
                v = params.get(i)
                if len(str(v)) > 250:
                    params.pop(i)

            mlflow.log_params(params)

            # Log metrics
            avgs_dict_log = avgs_dict.copy()
            avgs_dict_log.pop("TT (Sec)")
            mlflow.log_metrics({k: v[0] for k, v in avgs_dict_log.items()})

            # set tag of compare_models
            mlflow.set_tag("Source", "create_model")

            import secrets

            URI = secrets.token_hex(nbytes=4)
            mlflow.set_tag("URI", URI)
            mlflow.set_tag("USI", USI)
            mlflow.set_tag("Run Time", runtime)
            mlflow.set_tag("Run ID", RunID)

            # Log training time in seconds
            mlflow.log_metric("TT", model_fit_time)

            # Log the CV results as model_results.html artifact
            model_results.data.to_html("Results.html", col_space=65, justify="left")
            mlflow.log_artifact("Results.html")
            os.remove("Results.html")

            # Generate hold-out predictions and save as html
            holdout = predict_model(model, verbose=False)
            holdout_score = pull(pop=True)
            del holdout
            holdout_score.to_html("Holdout.html", col_space=65, justify="left")
            mlflow.log_artifact("Holdout.html")
            os.remove("Holdout.html")

            # Log AUC and Confusion Matrix plot

            if log_plots_param:

                logger.info(
                    "SubProcess plot_model() called =================================="
                )

                try:
                    plot_model(
                        model, plot="auc", verbose=False, save=True, system=False
                    )
                    mlflow.log_artifact("AUC.png")
                    os.remove("AUC.png")
                except:
                    pass

                try:
                    plot_model(
                        model,
                        plot="confusion_matrix",
                        verbose=False,
                        save=True,
                        system=False,
                    )
                    mlflow.log_artifact("Confusion Matrix.png")
                    os.remove("Confusion Matrix.png")
                except:
                    pass

                try:
                    plot_model(
                        model, plot="feature", verbose=False, save=True, system=False
                    )
                    mlflow.log_artifact("Feature Importance.png")
                    os.remove("Feature Importance.png")
                except:
                    pass

                logger.info(
                    "SubProcess plot_model() end =================================="
                )

            # get default conda env
            from mlflow.sklearn import get_default_conda_env

            default_conda_env = get_default_conda_env()
            default_conda_env["name"] = f"{exp_name_log}-env"
            default_conda_env.get("dependencies").pop(-3)
            dependencies = default_conda_env.get("dependencies")[-1]
            from pycaret.utils import __version__

            dep = f"pycaret=={__version__}"
            dependencies["pip"] = [dep]

            # define model signature
            from mlflow.models.signature import infer_signature

            signature = infer_signature(
                data_before_preprocess.drop([target_param], axis=1)
            )
            input_example = (
                data_before_preprocess.drop([target_param], axis=1).iloc[0].to_dict()
            )

            # log model as sklearn flavor
            prep_pipe_temp = deepcopy(prep_pipe)
            prep_pipe_temp.steps.append(["trained model", model])
            mlflow.sklearn.log_model(
                prep_pipe_temp,
                "model",
                conda_env=default_conda_env,
                signature=signature,
                input_example=input_example,
            )
            del prep_pipe_temp

    display.move_progress()

    logger.info("Uploading results into container")

    # storing results in create_model_container
    create_model_container.append(model_results.data)
    display_container.append(model_results.data)

    # storing results in master_model_container
    logger.info("Uploading model into container now")
    master_model_container.append(model)

    display.display(model_results, clear=system, override=False if not system else None)

    logger.info(f"create_model_container: {len(create_model_container)}")
    logger.info(f"master_model_container: {len(master_model_container)}")
    logger.info(f"display_container: {len(display_container)}")

    logger.info(str(model))
    logger.info(
        "create_model() succesfully completed......................................"
    )

    gc.collect()

    if return_fit_time:
        return (model, model_fit_time)

    return model


def tune_model(
    estimator=None,
    fold: int = 10,
    round: int = 4,
    n_iter: int = 10,
    custom_grid: dict = None,  # added in pycaret==2.0.0
    optimize: str = "Accuracy",
    custom_scorer=None,  # added in pycaret==2.1 - depreciated
    search_library: str = "scikit-learn",
    search_algorithm: str = "Random",
    early_stopping: Any = "ASHA",
    early_stopping_max_iters: int = 10,
    choose_better: bool = False,  # added in pycaret==2.0.0
    verbose: bool = True,
    display: Display = None,
    **kwargs,
) -> Any:

    """
    This function tunes the hyperparameters of a model and scores it using Stratified 
    Cross Validation. The output prints a score grid that shows Accuracy, AUC, Recall
    Precision, F1, Kappa and MCC by fold (by default = 10 Folds).

    This function returns a trained model object.  

    Example
    -------
    >>> from pycaret.datasets import get_data
    >>> juice = get_data('juice')
    >>> experiment_name = setup(data = juice,  target = 'Purchase')
    >>> xgboost = create_model('xgboost')
    >>> tuned_xgboost = tune_model(xgboost) 

    This will tune the hyperparameters of Extreme Gradient Boosting Classifier.


    Parameters
    ----------
    estimator : object, default = None

    fold: integer, default = 10
        Number of folds to be used in Kfold CV. Must be at least 2. 

    round: integer, default = 4
        Number of decimal places the metrics in the score grid will be rounded to. 

    n_iter: integer, default = 10
        Number of iterations within the Random Grid Search. For every iteration, 
        the model randomly selects one value from the pre-defined grid of hyperparameters.

    custom_grid: dictionary, default = None
        To use custom hyperparameters for tuning pass a dictionary with parameter name
        and values to be iterated. When set to None it uses pre-defined tuning grid.
        Custom grids must be in a format supported by the chosen search library.

    optimize: str, default = 'Accuracy'
        Measure used to select the best model through hyperparameter tuning.
        Can be either a string representing a metric or a custom scorer object
        created using sklearn.make_scorer. 

    custom_scorer: object, default = None
        Will be eventually depreciated.
        custom_scorer can be passed to tune hyperparameters of the model. It must be
        created using sklearn.make_scorer. 

    search_library: str, default = 'scikit-learn'
        The search library used to tune hyperparameters.
        Possible values:

        - 'scikit-learn' - default, requires no further installation
        - 'tune-sklearn' - Ray Tune scikit API. Does not support GPU models.
          `pip install tune-sklearn ray[tune]` https://github.com/ray-project/tune-sklearn
        - 'optuna' - Optuna. `pip install optuna` https://optuna.org/

    search_algorithm: str, default = 'Random'
        The search algorithm to be used for finding the best hyperparameters.
        Selection of search algorithms depends on the search_library parameter.
        Some search algorithms require additional libraries to be installed.
        'scikit-learn' possible values:

        - 'Random' - randomized search
        - 'Grid' - grid search

        'tune-sklearn' possible values:

        - 'Random' - randomized search
        - 'Grid' - grid search
        - 'Hyperopt' - Tree-structured Parzen Estimator search using Hyperopt 
          `pip install tune-sklearn ray[tune] hyperopt`
        - 'BOHB' - Bayesian search using HpBandSter 
          `pip install hpbandster ConfigSpace`

        'optuna' possible values:

        - 'Random' - randomized search
        - 'TPE' - Tree-structured Parzen Estimator search

    early_stopping: bool or str or object, default = 'ASHA'
        Use early stopping to stop fitting to a hyperparameter configuration 
        if it performs poorly. Ignored if search_library is `scikit-learn`, or
        if the estimator doesn't have partial_fit attribute.
        If False or None, early stopping will not be used.
        Can be either an object accepted by the search library or one of the
        following:

        - 'ASHA' for Asynchronous Successive Halving Algorithm
        - 'Hyperband' for Hyperband
        - 'Median' for median stopping rule
        - If False or None, early stopping will not be used.

        More info for Optuna - https://optuna.readthedocs.io/en/stable/reference/pruners.html
        More info for Ray Tune (tune-sklearn) - https://docs.ray.io/en/master/tune/api_docs/schedulers.html

    early_stopping_max_iters: int, default = 10
        Maximum number of epochs to run for each sampled configuration.
        Ignored if early_stopping is False or None.

    choose_better: bool, default = False
        When set to set to True, base estimator is returned when the performance doesn't 
        improve by tune_model. This gurantees the returned object would perform atleast 
        equivalent to base estimator created using create_model or model returned by 
        compare_models.

    verbose: bool, default = True
        Score grid is not printed when verbose is set to False.

    **kwargs: 
        Additional keyword arguments to pass to the optimizer.

    Returns
    -------
    score_grid
        A table containing the scores of the model across the kfolds. 
        Scoring metrics used are Accuracy, AUC, Recall, Precision, F1, 
        Kappa and MCC. Mean and standard deviation of the scores across 
        the folds are also returned.

    model
        Trained and tuned model object. 

    Warnings
    --------
   
    - If target variable is multiclass (more than 2 classes), optimize param 'AUC' is 
      not acceptable.
      
    - If target variable is multiclass (more than 2 classes), AUC will be returned as
      zero (0.0)

    - Using 'Grid' search algorithm with default parameter grids may result in very
      long computation.
        
          
    
    """
    function_params_str = ", ".join([f"{k}={v}" for k, v in locals().items()])

    logger = get_logger()

    logger.info("Initializing tune_model()")
    logger.info(f"tune_model({function_params_str})")

    logger.info("Checking exceptions")

    # run_time
    runtime_start = time.time()

    # checking estimator if string
    if type(estimator) is str:
        raise TypeError(
            "The behavior of tune_model in version 1.0.1 is changed. Please pass trained model object."
        )

    # Check for estimator
    if not hasattr(estimator, "fit"):
        raise ValueError(
            f"Estimator {estimator} does not have the required fit() method."
        )

    # restrict VotingClassifier
    if hasattr(estimator, "voting"):
        raise TypeError("VotingClassifier not allowed under tune_model().")

    # checking fold parameter
    if type(fold) is not int:
        raise TypeError("Fold parameter only accepts integer value.")

    # checking round parameter
    if type(round) is not int:
        raise TypeError("Round parameter only accepts integer value.")

    # checking n_iter parameter
    if type(n_iter) is not int:
        raise TypeError("n_iter parameter only accepts integer value.")

    # checking early_stopping parameter
    possible_early_stopping = ["ASHA", "Hyperband", "Median"]
    if (
        isinstance(early_stopping, str)
        and early_stopping not in possible_early_stopping
    ):
        raise TypeError(
            f"early_stopping parameter must be one of {', '.join(possible_early_stopping)}"
        )

    # checking early_stopping_max_iters parameter
    if type(early_stopping_max_iters) is not int:
        raise TypeError(
            "early_stopping_max_iters parameter only accepts integer value."
        )

    # checking search_library parameter
    possible_search_libraries = ["scikit-learn", "tune-sklearn", "optuna"]
    search_library = search_library.lower()
    if search_library not in possible_search_libraries:
        raise ValueError(
            f"search_library parameter must be one of {', '.join(possible_search_libraries)}"
        )

    if search_library == "tune-sklearn":
        try:
            import tune_sklearn
        except ImportError:
            raise ImportError(
                "'tune-sklearn' requires tune_sklearn package to be installed. Do: pip install tune-sklearn ray[tune]"
            )

        possible_search_algorithms = ["Random", "Grid", "Hyperopt", "BOHB"]
        if search_algorithm not in possible_search_algorithms:
            raise ValueError(
                f"For 'tune-sklearn' search_algorithm parameter must be one of {', '.join(possible_search_algorithms)}"
            )

        if search_algorithm == "BOHB":
            try:
                from ray.tune.suggest.bohb import TuneBOHB
                from ray.tune.schedulers import HyperBandForBOHB
                import ConfigSpace as CS
                import hpbandster
            except ImportError:
                raise ImportError(
                    "It appears that either HpBandSter or ConfigSpace is not installed. Do: pip install hpbandster ConfigSpace"
                )
        elif search_algorithm == "Hyperopt":
            try:
                from ray.tune.suggest.hyperopt import HyperOptSearch
                from hyperopt import hp
            except ImportError:
                raise ImportError(
                    "It appears that hyperopt is not installed. Do: pip install hyperopt"
                )

    elif search_library == "optuna":
        try:
            import optuna
        except ImportError:
            raise ImportError(
                "'optuna' requires optuna package to be installed. Do: pip install optuna"
            )

        possible_search_algorithms = ["Random", "TPE"]
        if search_algorithm not in possible_search_algorithms:
            raise ValueError(
                f"For 'optuna' search_algorithm parameter must be one of {', '.join(possible_search_algorithms)}"
            )
    else:
        possible_search_algorithms = ["Random", "Grid"]
        if search_algorithm not in possible_search_algorithms:
            raise ValueError(
                f"For 'scikit-learn' search_algorithm parameter must be one of {', '.join(possible_search_algorithms)}"
            )

    if custom_scorer is not None:
        optimize = custom_scorer
        warnings.warn(
            "custom_scorer parameter will be depreciated, use optimize instead",
            DeprecationWarning,
            stacklevel=2,
        )

    if isinstance(optimize, str):
        # checking optimize parameter
        optimize = _get_metric(optimize)
        if optimize is None:
            raise ValueError(
                "Optimize method not supported. See docstring for list of available parameters."
            )

        # checking optimize parameter for multiclass
        if _is_multiclass():
            if not optimize["Multiclass"]:
                raise TypeError(
                    "Optimization metric not supported for multiclass problems. See docstring for list of other optimization parameters."
                )
    else:
        logger.info(f"optimize set to user defined function {optimize}")

    # checking verbose parameter
    if type(verbose) is not bool:
        raise TypeError("Verbose parameter can only take argument as True or False.")

    """
    
    ERROR HANDLING ENDS HERE
    
    """

    if not display:
        progress_args = {"max": fold + 3 + 4}
        master_display_columns = all_metrics["Display Name"].to_list()
        timestampStr = datetime.datetime.now().strftime("%H:%M:%S")
        monitor_rows = [
            ["Initiated", ". . . . . . . . . . . . . . . . . .", timestampStr],
            ["Status", ". . . . . . . . . . . . . . . . . .", "Loading Dependencies"],
            ["ETC", ". . . . . . . . . . . . . . . . . .", "Calculating ETC"],
        ]
        display = Display(
            verbose,
            html_param,
            progress_args,
            master_display_columns,
            monitor_rows,
            logger=logger,
        )

        display.display_progress()
        display.display_monitor()
        display.display_master_display()

    # ignore warnings

    warnings.filterwarnings("ignore")

    logger.info("Importing libraries")
    # general dependencies

    from sklearn import metrics
    from sklearn.base import clone
    import logging

    np.random.seed(seed)

    logger.info("Copying training dataset")
    # Storing X_train and y_train in data_X and data_y parameter
    data_X = X_train.copy()
    data_y = y_train.copy()

    # reset index
    data_X.reset_index(drop=True, inplace=True)
    data_y.reset_index(drop=True, inplace=True)

    display.move_progress()

    # setting optimize parameter

    compare_dimension = optimize["Display Name"]
    optimize = optimize["Scorer"]

    # convert trained estimator into string name for grids

    logger.info("Checking base model")

    _estimator_ = clone(estimator)
    is_stacked_model = False

    if hasattr(estimator, "final_estimator"):
        logger.info("Model is stacked, using the definition of the meta-model")
        is_stacked_model = True
        estimator_id = _get_model_id(_estimator_.final_estimator)
    elif _is_one_vs_rest(estimator):
        estimator_id = _get_model_id(_estimator_.estimator)
        _estimator_ = _estimator_.estimator
    else:
        estimator_id = _get_model_id(_estimator_)

    estimator_definition = _all_models_internal.loc[estimator_id]
    estimator_name = estimator_definition["Name"]
    logger.info(f"Base model : {estimator_name}")

    if search_library == "tune-sklearn" and estimator_definition["GPU Enabled"]:
        raise ValueError("tune-sklearn not supported for GPU enabled models.")

    display.move_progress()

    logger.info("Declaring metric variables")

    """
    MONITOR UPDATE STARTS
    """

    display.update_monitor(1, "Searching Hyperparameters")
    display.display_monitor()

    """
    MONITOR UPDATE ENDS
    """

    logger.info("Defining Hyperparameters")

    if custom_grid is not None:
        param_grid = custom_grid
    elif search_library == "scikit-learn" or (
        search_library == "tune-sklearn"
        and (search_algorithm == "Grid" or search_algorithm == "Random")
    ):
        param_grid = estimator_definition["Tune Grid"]
    else:
        param_grid = estimator_definition["Tune Distributions"]

    if not param_grid:
        raise ValueError(
            "parameter grid for tuning is empty. If passing custom_grid, make sure that it is not empty. If not passing custom_grid, the passed estimator does not have a built-in tuning grid."
        )

    if is_stacked_model:
        logger.info("Stacked model passed, will tune meta model hyperparameters")
        param_grid = {f"final_estimator__{k}": v for k, v in param_grid.items()}

    search_kwargs = {**estimator_definition["Tune Args"], **kwargs}

    n_jobs = gpu_n_jobs_param

    if search_library == "optuna":
        # suppress output
        logging.getLogger("optuna").setLevel(logging.ERROR)

        pruner_translator = {
            "ASHA": optuna.pruners.SuccessiveHalvingPruner(),
            "Hyperband": optuna.pruners.HyperbandPruner(),
            "Median": optuna.pruners.MedianPruner(),
            False: optuna.pruners.NopPruner(),
            None: optuna.pruners.NopPruner(),
        }
        pruner = early_stopping
        if pruner in pruner_translator:
            pruner = pruner_translator[early_stopping]

        sampler_translator = {
            "TPE": optuna.samplers.TPESampler(seed=seed),
            "Random": optuna.samplers.RandomSampler(seed=seed),
        }
        sampler = sampler_translator[search_algorithm]

        if custom_grid is None:
            param_grid = get_optuna_distributions(param_grid)

        study = optuna.create_study(
            direction="maximize", sampler=sampler, pruner=pruner
        )

        logger.info("Initializing optuna.integration.OptunaSearchCV")
        model_grid = optuna.integration.OptunaSearchCV(
            estimator=_estimator_,
            param_distributions=param_grid,
            cv=fold,
            enable_pruning=early_stopping and hasattr(_estimator_, "partial_fit"),
            max_iter=early_stopping_max_iters,
            n_jobs=n_jobs,
            n_trials=n_iter,
            random_state=seed,
            scoring=optimize,
            study=study,
            verbose=0,
            **search_kwargs,
        )

<<<<<<< HEAD
    elif search_library == "tune-sklearn":
        early_stopping_translator = {
            "ASHA": "ASHAScheduler",
            "Hyperband": "HyperBandScheduler",
            "Median": "MedianStoppingRule",
        }
        if early_stopping in early_stopping_translator:
            early_stopping = early_stopping_translator[early_stopping]

        # if n_jobs is None:
        # enable Ray local mode - otherwise the performance is terrible
        n_jobs = 1

        if search_algorithm == "Grid":
            from tune_sklearn import TuneGridSearchCV

            logger.info("Initializing tune_sklearn.TuneGridSearchCV")
            model_grid = TuneGridSearchCV(
                estimator=_estimator_,
                param_grid=param_grid,
                early_stopping=early_stopping and hasattr(_estimator_, "partial_fit"),
                scoring=optimize,
                cv=fold,
                max_iters=early_stopping_max_iters,
                n_jobs=n_jobs,
                use_gpu=gpu_param,
                verbose=0,
                **search_kwargs,
            )
        elif search_algorithm == "Hyperopt":
            from tune_sklearn import TuneSearchCV

            if custom_grid is None:
                param_grid = get_hyperopt_distributions(param_grid)
            logger.info("Initializing tune_sklearn.TuneSearchCV, hyperopt")
            model_grid = TuneSearchCV(
                estimator=_estimator_,
                search_optimization="hyperopt",
                param_distributions=param_grid,
                n_iter=n_iter,
                early_stopping=early_stopping and hasattr(_estimator_, "partial_fit"),
                scoring=optimize,
                cv=fold,
                random_state=seed,
                max_iters=early_stopping_max_iters,
                n_jobs=n_jobs,
                use_gpu=gpu_param,
                verbose=0,
                **search_kwargs,
            )
        elif search_algorithm == "BOHB":
            from tune_sklearn import TuneSearchCV

            if custom_grid is None:
                param_grid = get_CS_distributions(param_grid)
            logger.info("Initializing tune_sklearn.TuneSearchCV, bohb")
            model_grid = TuneSearchCV(
                estimator=_estimator_,
                search_optimization="bohb",
                param_distributions=param_grid,
                n_iter=n_iter,
                early_stopping=early_stopping and hasattr(_estimator_, "partial_fit"),
                scoring=optimize,
                cv=fold,
                random_state=seed,
                max_iters=early_stopping_max_iters,
                n_jobs=n_jobs,
                use_gpu=gpu_param,
                verbose=0,
                **search_kwargs,
            )
=======
        if custom_grid is not None:
            param_grid = custom_grid
        else:
            param_grid = {'n_estimators': np.arange(10,200,5),
                        'criterion': ['gini', 'entropy'],
                        'max_depth': [int(x) for x in np.linspace(1, 11, num = 1)],
                        'min_samples_split': [2, 5, 7, 9, 10],
                        'min_samples_leaf' : [1, 2, 4],
                        'max_features' : ['auto', 'sqrt', 'log2'],
                        'bootstrap': [True, False]
                        }    

        model_grid = RandomizedSearchCV(estimator=estimator_clone, 
                                        param_distributions=param_grid, scoring=optimize, n_iter=n_iter, 
                                        cv=cv, random_state=seed, n_jobs=n_jobs_param)

        model_grid.fit(X_train,y_train)
        model = model_grid.best_estimator_
        best_model = model_grid.best_estimator_
        best_model_param = model_grid.best_params_ 
        
        
    elif estimator == 'xgboost':
        
        from xgboost import XGBClassifier
        
        num_class = y.value_counts().count()
        
        if custom_grid is not None:
            param_grid = custom_grid

        elif y.value_counts().count() > 2:
            
            param_grid = {'learning_rate': np.arange(0,1,0.01),
                          'n_estimators': np.arange(10,500,20),
                          'subsample': [0.1, 0.2, 0.3, 0.5, 0.7, 0.9, 1],
                          'max_depth': [int(x) for x in np.linspace(10, 110, num = 11)], 
                          'colsample_bytree': [0.5, 0.7, 0.9, 1],
                          'min_child_weight': [1, 2, 3, 4],
                          'num_class' : [num_class, num_class]
                         }
        else:
            param_grid = {'learning_rate': np.arange(0,1,0.01),
                          'n_estimators':[10, 30, 50, 100, 200, 300, 400, 500, 600, 700, 800, 900, 1000], 
                          'subsample': [0.1, 0.2, 0.3, 0.5, 0.7, 0.9, 1],
                          'max_depth': [int(x) for x in np.linspace(10, 110, num = 11)], 
                          'colsample_bytree': [0.5, 0.7, 0.9, 1],
                          'min_child_weight': [1, 2, 3, 4],
                         }

        model_grid = RandomizedSearchCV(estimator=estimator_clone, 
                                        param_distributions=param_grid, scoring=optimize, n_iter=n_iter, 
                                        cv=cv, random_state=seed, n_jobs=n_jobs_param)
        
        model_grid.fit(X_train,y_train)
        model = model_grid.best_estimator_
        best_model = model_grid.best_estimator_
        best_model_param = model_grid.best_params_ 
        
        
    elif estimator == 'lightgbm':
        
        import lightgbm as lgb
        
        if custom_grid is not None:
            param_grid = custom_grid
>>>>>>> 8ced10e8
        else:
            from tune_sklearn import TuneSearchCV

            logger.info("Initializing tune_sklearn.TuneSearchCV, random")
            model_grid = TuneSearchCV(
                estimator=_estimator_,
                param_distributions=param_grid,
                early_stopping=early_stopping and hasattr(_estimator_, "partial_fit"),
                n_iter=n_iter,
                scoring=optimize,
                cv=fold,
                random_state=seed,
                max_iters=early_stopping_max_iters,
                n_jobs=n_jobs,
                use_gpu=gpu_param,
                verbose=0,
                **search_kwargs,
            )
    else:
        if search_algorithm == "Grid":
            from sklearn.model_selection import GridSearchCV

            logger.info("Initializing GridSearchCV")
            model_grid = GridSearchCV(
                estimator=_estimator_,
                param_grid=param_grid,
                scoring=optimize,
                cv=fold,
                n_jobs=n_jobs,
                **search_kwargs,
            )
        else:
            from sklearn.model_selection import RandomizedSearchCV

            logger.info("Initializing RandomizedSearchCV")
            model_grid = RandomizedSearchCV(
                estimator=_estimator_,
                param_distributions=param_grid,
                scoring=optimize,
                n_iter=n_iter,
                cv=fold,
                random_state=seed,
                n_jobs=n_jobs,
                **search_kwargs,
            )

    # with io.capture_output():
    model_grid.fit(X_train, y_train)
    best_model = model_grid.best_estimator_

    display.move_progress()

    logger.info("Random search completed")

    # multiclass checking
    if _is_multiclass() and not is_stacked_model:
        onevsrest_model_definition = _all_models_internal.loc["OneVsRest"]
        best_model = onevsrest_model_definition["Class"](
            best_model, **onevsrest_model_definition["Args"]
        )

    logger.info("SubProcess create_model() called ==================================")
    best_model, model_fit_time = create_model(
        estimator=best_model,
        system=False,
        return_fit_time=True,
        display=display,
        fold=fold,
        round=round,
    )
    model_results = pull()
    logger.info("SubProcess create_model() end ==================================")

    if choose_better:
        best_model = _choose_better(
            _estimator_,
            [best_model],
            compare_dimension,
            fold,
            new_results_list=[model_results],
            display=display,
        )

    # end runtime
    runtime_end = time.time()
    runtime = np.array(runtime_end - runtime_start).round(2)

    # mlflow logging
    if logging_param:

        logger.info("Creating MLFlow logs")

        # Creating Logs message monitor
        display.update_monitor(1, "Creating Logs")
        display.update_monitor(2, "Almost Finished")
        display.display_monitor()

        import mlflow
        from pathlib import Path

        mlflow.set_experiment(exp_name_log)
        full_name = estimator_name

        with mlflow.start_run(run_name=full_name) as run:

            # Get active run to log as tag
            RunID = mlflow.active_run().info.run_id

            # Log model parameters
            params = best_model.get_params()

            for i in list(params):
                v = params.get(i)
                if len(str(v)) > 250:
                    params.pop(i)

            mlflow.log_params(params)

            mlflow.log_metrics(
                {
                    k: v
                    for k, v in model_results.drop("TT (Sec)", axis=1, errors="ignore")
                    .loc["Mean"]
                    .items()
                }
            )

            # set tag of compare_models
            mlflow.set_tag("Source", "tune_model")

            import secrets

            URI = secrets.token_hex(nbytes=4)
            mlflow.set_tag("URI", URI)
            mlflow.set_tag("USI", USI)
            mlflow.set_tag("Run Time", runtime)
            mlflow.set_tag("Run ID", RunID)

            # Log training time in seconds
            mlflow.log_metric("TT", model_fit_time)

            # Log the CV results as model_results.html artifact
            model_results.to_html("Results.html", col_space=65, justify="left")
            mlflow.log_artifact("Results.html")
            os.remove("Results.html")

            # Generate hold-out predictions and save as html
            holdout = predict_model(best_model, verbose=False)
            holdout_score = pull(pop=True)
            del holdout
            holdout_score.to_html("Holdout.html", col_space=65, justify="left")
            mlflow.log_artifact("Holdout.html")
            os.remove("Holdout.html")

            # Log AUC and Confusion Matrix plot
            if log_plots_param:

                logger.info(
                    "SubProcess plot_model() called =================================="
                )

                try:
                    plot_model(
                        best_model, plot="auc", verbose=False, save=True, system=False
                    )
                    mlflow.log_artifact("AUC.png")
                    os.remove("AUC.png")
                except:
                    pass

                try:
                    plot_model(
                        best_model,
                        plot="confusion_matrix",
                        verbose=False,
                        save=True,
                        system=False,
                    )
                    mlflow.log_artifact("Confusion Matrix.png")
                    os.remove("Confusion Matrix.png")
                except:
                    pass

                try:
                    plot_model(
                        best_model,
                        plot="feature",
                        verbose=False,
                        save=True,
                        system=False,
                    )
                    mlflow.log_artifact("Feature Importance.png")
                    os.remove("Feature Importance.png")
                except:
                    pass

                logger.info(
                    "SubProcess plot_model() end =================================="
                )

            # Broken with OptunaSearchCV as it has no cv_results_
            # # Log hyperparameter tuning grid
            # d1 = model_grid.cv_results_.get("params")
            # dd = pd.DataFrame.from_dict(d1)
            # dd["Score"] = model_grid.cv_results_.get("mean_test_score")
            # dd.to_html("Iterations.html", col_space=75, justify="left")
            # mlflow.log_artifact("Iterations.html")
            # os.remove("Iterations.html")

            # get default conda env
            from mlflow.sklearn import get_default_conda_env

            default_conda_env = get_default_conda_env()
            default_conda_env["name"] = f"{exp_name_log}-env"
            default_conda_env.get("dependencies").pop(-3)
            dependencies = default_conda_env.get("dependencies")[-1]
            from pycaret.utils import __version__

            dep = f"pycaret=={__version__}"
            dependencies["pip"] = [dep]

            # define model signature
            from mlflow.models.signature import infer_signature

            signature = infer_signature(
                data_before_preprocess.drop([target_param], axis=1)
            )
            input_example = (
                data_before_preprocess.drop([target_param], axis=1).iloc[0].to_dict()
            )

            # log model as sklearn flavor
            prep_pipe_temp = deepcopy(prep_pipe)
            prep_pipe_temp.steps.append(["trained model", best_model])
            mlflow.sklearn.log_model(
                prep_pipe_temp,
                "model",
                conda_env=default_conda_env,
                signature=signature,
                input_example=input_example,
            )
            del prep_pipe_temp

    model_results = color_df(model_results, "yellow", ["Mean"], axis=1)
    model_results = model_results.set_precision(round)
    display.display(model_results, clear=True)

    logger.info(f"create_model_container: {len(create_model_container)}")
    logger.info(f"master_model_container: {len(master_model_container)}")
    logger.info(f"display_container: {len(display_container)}")

    logger.info(str(best_model))
    logger.info(
        "tune_model() succesfully completed......................................"
    )

    gc.collect()
    return best_model


def ensemble_model(
    estimator,
    method: str = "Bagging",
    fold: int = 10,
    n_estimators: int = 10,
    round: int = 4,
    choose_better: bool = False,  # added in pycaret==2.0.0
    optimize: str = "Accuracy",  # added in pycaret==2.0.0
    verbose: bool = True,
    display: Display = None,  # added in pycaret==2.2.0
) -> Any:
    """
    This function ensembles the trained base estimator using the method defined in 
    'method' param (default = 'Bagging'). The output prints a score grid that shows 
    Accuracy, AUC, Recall, Precision, F1, Kappa and MCC by fold (default = 10 Fold). 

    This function returns a trained model object.  

    Model must be created using create_model() or tune_model().

    Example
    -------
    >>> from pycaret.datasets import get_data
    >>> juice = get_data('juice')
    >>> experiment_name = setup(data = juice,  target = 'Purchase')
    >>> dt = create_model('dt')
    >>> ensembled_dt = ensemble_model(dt)

    This will return an ensembled Decision Tree model using 'Bagging'.
    
    Parameters
    ----------
    estimator : object, default = None

    method: str, default = 'Bagging'
        Bagging method will create an ensemble meta-estimator that fits base 
        classifiers each on random subsets of the original dataset. The other
        available method is 'Boosting' which will create a meta-estimators by
        fitting a classifier on the original dataset and then fits additional 
        copies of the classifier on the same dataset but where the weights of 
        incorrectly classified instances are adjusted such that subsequent 
        classifiers focus more on difficult cases.
    
    fold: integer, default = 10
        Number of folds to be used in Kfold CV. Must be at least 2.
    
    n_estimators: integer, default = 10
        The number of base estimators in the ensemble.
        In case of perfect fit, the learning procedure is stopped early.

    round: integer, default = 4
        Number of decimal places the metrics in the score grid will be rounded to.

    choose_better: bool, default = False
        When set to set to True, base estimator is returned when the metric doesn't 
        improve by ensemble_model. This gurantees the returned object would perform 
        atleast equivalent to base estimator created using create_model or model 
        returned by compare_models.

    optimize: str, default = 'Accuracy'
        Only used when choose_better is set to True. optimize parameter is used
        to compare emsembled model with base estimator. Values accepted in 
        optimize parameter are 'Accuracy', 'AUC', 'Recall', 'Precision', 'F1', 
        'Kappa', 'MCC'.

    verbose: bool, default = True
        Score grid is not printed when verbose is set to False.

    Returns
    -------
    score_grid
        A table containing the scores of the model across the kfolds. 
        Scoring metrics used are Accuracy, AUC, Recall, Precision, F1, 
        Kappa and MCC. Mean and standard deviation of the scores across 
        the folds are also returned.

    model
        Trained ensembled model object.

    Warnings
    --------  
    - If target variable is multiclass (more than 2 classes), AUC will be returned 
      as zero (0.0).
        
    
    """

    function_params_str = ", ".join([f"{k}={v}" for k, v in locals().items()])

    logger = get_logger()

    logger.info("Initializing ensemble_model()")
    logger.info(f"ensemble_model({function_params_str})")

    logger.info("Checking exceptions")

    # run_time
    runtime_start = time.time()

    # Check for estimator
    if not hasattr(estimator, "fit"):
        raise ValueError(
            f"Estimator {estimator} does not have the required fit() method."
        )

    # Check for allowed method
    available_method = ["Bagging", "Boosting"]
    if method not in available_method:
        raise ValueError(
            "Method parameter only accepts two values 'Bagging' or 'Boosting'."
        )

    # check boosting conflict
    if method == "Boosting":

        boosting_model_definition = _all_models_internal.loc["ada"]

        check_model = estimator

        try:
            if _is_one_vs_rest(check_model):
                check_model = check_model.estimator
                check_model = boosting_model_definition["Class"](
                    check_model,
                    n_estimators=n_estimators,
                    **boosting_model_definition["Args"],
                )
                onevsrest_model_definition = _all_models_internal.loc["OneVsRest"]
                check_model = onevsrest_model_definition["Class"](
                    check_model, **onevsrest_model_definition["Args"]
                )

            else:
                check_model = boosting_model_definition["Class"](
                    check_model,
                    n_estimators=n_estimators,
                    **boosting_model_definition["Args"],
                )
            with io.capture_output():
                check_model.fit(X_train, y_train)
        except:
            raise TypeError(
                "Estimator not supported for the Boosting method. Change the estimator or method to 'Bagging'."
            )

    # checking fold parameter
    if type(fold) is not int:
        raise TypeError("Fold parameter only accepts integer value.")

    # checking n_estimators parameter
    if type(n_estimators) is not int:
        raise TypeError("n_estimators parameter only accepts integer value.")

    # checking round parameter
    if type(round) is not int:
        raise TypeError("Round parameter only accepts integer value.")

    # checking verbose parameter
    if type(verbose) is not bool:
        raise TypeError("Verbose parameter can only take argument as True or False.")

    # checking optimize parameter
    optimize = _get_metric(optimize)
    if optimize is None:
        raise ValueError(
            f"Optimize method not supported. See docstring for list of available parameters."
        )

    # checking optimize parameter for multiclass
    if _is_multiclass():
        if not optimize["Multiclass"]:
            raise TypeError(
                f"Optimization metric not supported for multiclass problems. See docstring for list of other optimization parameters."
            )
        if hasattr(estimator, "estimators") and any(
            _is_one_vs_rest(model) for name, model in estimator.estimators
        ):
            raise TypeError(
                f"Ensembling of VotingClassifier() and StackingClassifier() is not supported for multiclass problems."
            )

    """
    
    ERROR HANDLING ENDS HERE
    
    """

    if not display:
        progress_args = {"max": fold + 2 + 4}
        master_display_columns = all_metrics["Display Name"].to_list()
        timestampStr = datetime.datetime.now().strftime("%H:%M:%S")
        monitor_rows = [
            ["Initiated", ". . . . . . . . . . . . . . . . . .", timestampStr],
            ["Status", ". . . . . . . . . . . . . . . . . .", "Loading Dependencies"],
            ["ETC", ". . . . . . . . . . . . . . . . . .", "Calculating ETC"],
        ]
        display = Display(
            verbose,
            html_param,
            progress_args,
            master_display_columns,
            monitor_rows,
            logger=logger,
        )

        display.display_progress()
        display.display_monitor()
        display.display_master_display()

    logger.info("Importing libraries")

    # dependencies

    from sklearn import metrics
    from sklearn.model_selection import StratifiedKFold

    np.random.seed(seed)

    logger.info("Copying training dataset")

    # Storing X_train and y_train in data_X and data_y parameter
    data_X = X_train.copy()
    data_y = y_train.copy()

    # reset index
    data_X.reset_index(drop=True, inplace=True)
    data_y.reset_index(drop=True, inplace=True)

    display.move_progress()

    # setting optimize parameter

    compare_dimension = optimize["Display Name"]
    optimize = optimize["Scorer"]

    logger.info("Checking base model")

    _estimator_ = estimator

    if _is_one_vs_rest(estimator):
        estimator_id = _get_model_id(estimator.estimator)
    else:
        estimator_id = _get_model_id(estimator)

    estimator_definition = _all_models_internal.loc[estimator_id]
    estimator_name = estimator_definition["Name"]
    logger.info(f"Base model : {estimator_name}")

    """
    MONITOR UPDATE STARTS
    """

    display.update_monitor(1, "Selecting Estimator")
    display.display_monitor()

    """
    MONITOR UPDATE ENDS
    """

    model = _estimator_
    if _is_one_vs_rest(model):
        model = model.estimator

    logger.info("Importing untrained ensembler")

    if method == "Bagging":
        logger.info("Ensemble method set to Bagging")
        bagging_model_definition = _all_models_internal.loc["Bagging"]

        model = bagging_model_definition["Class"](
            model,
            bootstrap=True,
            n_estimators=n_estimators,
            **bagging_model_definition["Args"],
        )

    else:
        logger.info("Ensemble method set to Boosting")
        boosting_model_definition = _all_models_internal.loc["ada"]
        model = boosting_model_definition["Class"](
            model, n_estimators=n_estimators, **boosting_model_definition["Args"]
        )

    onevsrest_model_definition = _all_models_internal.loc["OneVsRest"]
    # multiclass checking
    if _is_multiclass() and not _is_special_model(model):
        logger.info("Target variable is Multiclass. OneVsRestClassifier activated")

        model = onevsrest_model_definition["Class"](
            model, **onevsrest_model_definition["Args"]
        )

    display.move_progress()

    logger.info("SubProcess create_model() called ==================================")
    model, model_fit_time = create_model(
        estimator=model,
        system=False,
        return_fit_time=True,
        display=display,
        fold=fold,
        round=round,
    )
    best_model = model
    model_results = pull()
    logger.info("SubProcess create_model() end ==================================")

    if choose_better:
        model = _choose_better(
            _estimator_,
            [best_model],
            compare_dimension,
            fold,
            new_results_list=[model_results],
            display=display,
        )

    # end runtime
    runtime_end = time.time()
    runtime = np.array(runtime_end - runtime_start).round(2)

    if logging_param:

        logger.info("Creating MLFlow logs")

        # Creating Logs message monitor
        display.update_monitor(1, "Creating Logs")
        display.update_monitor(2, "Almost Finished")
        display.display_monitor()

        import mlflow
        from pathlib import Path

        mlflow.set_experiment(exp_name_log)
        full_name = estimator_name

        with mlflow.start_run(run_name=full_name) as run:

            # Get active run to log as tag
            RunID = mlflow.active_run().info.run_id

            params = model.get_params()

            for i in list(params):
                v = params.get(i)
                if len(str(v)) > 250:
                    params.pop(i)

            mlflow.log_params(params)
            mlflow.log_metrics(
                {
                    k: v
                    for k, v in model_results.drop("TT (Sec)", axis=1, errors="ignore")
                    .loc["Mean"]
                    .items()
                }
            )

            # set tag of compare_models
            mlflow.set_tag("Source", "ensemble_model")

            import secrets

            URI = secrets.token_hex(nbytes=4)
            mlflow.set_tag("URI", URI)
            mlflow.set_tag("USI", USI)
            mlflow.set_tag("Run Time", runtime)
            mlflow.set_tag("Run ID", RunID)

            # Log training time in seconds
            mlflow.log_metric("TT", model_fit_time)

            # Generate hold-out predictions and save as html
            holdout = predict_model(model, verbose=False)
            holdout_score = pull(pop=True)
            del holdout
            holdout_score.to_html("Holdout.html", col_space=65, justify="left")
            mlflow.log_artifact("Holdout.html")
            os.remove("Holdout.html")

            # Log AUC and Confusion Matrix plot
            if log_plots_param:

                logger.info(
                    "SubProcess plot_model() called =================================="
                )

                try:
                    plot_model(
                        model, plot="auc", verbose=False, save=True, system=False
                    )
                    mlflow.log_artifact("AUC.png")
                    os.remove("AUC.png")
                except:
                    pass

                try:
                    plot_model(
                        model,
                        plot="confusion_matrix",
                        verbose=False,
                        save=True,
                        system=False,
                    )
                    mlflow.log_artifact("Confusion Matrix.png")
                    os.remove("Confusion Matrix.png")
                except:
                    pass

                try:
                    plot_model(
                        model, plot="feature", verbose=False, save=True, system=False
                    )
                    mlflow.log_artifact("Feature Importance.png")
                    os.remove("Feature Importance.png")
                except:
                    pass

                logger.info(
                    "SubProcess plot_model() end =================================="
                )

            # Log the CV results as model_results.html artifact
            model_results.to_html("Results.html", col_space=65, justify="left")
            mlflow.log_artifact("Results.html")
            os.remove("Results.html")

            # get default conda env
            from mlflow.sklearn import get_default_conda_env

            default_conda_env = get_default_conda_env()
            default_conda_env["name"] = f"{exp_name_log}-env"
            default_conda_env.get("dependencies").pop(-3)
            dependencies = default_conda_env.get("dependencies")[-1]
            from pycaret.utils import __version__

            dep = f"pycaret=={__version__}"
            dependencies["pip"] = [dep]

            # define model signature
            from mlflow.models.signature import infer_signature

            signature = infer_signature(
                data_before_preprocess.drop([target_param], axis=1)
            )
            input_example = (
                data_before_preprocess.drop([target_param], axis=1).iloc[0].to_dict()
            )

            # log model as sklearn flavor
            prep_pipe_temp = deepcopy(prep_pipe)
            prep_pipe_temp.steps.append(["trained model", model])
            mlflow.sklearn.log_model(
                prep_pipe_temp,
                "model",
                conda_env=default_conda_env,
                signature=signature,
                input_example=input_example,
            )
            del prep_pipe_temp

    model_results = color_df(model_results, "yellow", ["Mean"], axis=1)
    model_results = model_results.set_precision(round)
    display.display(model_results, clear=True)

    logger.info(f"create_model_container: {len(create_model_container)}")
    logger.info(f"master_model_container: {len(master_model_container)}")
    logger.info(f"display_container: {len(display_container)}")

    logger.info(str(model))
    logger.info(
        "ensemble_model() succesfully completed......................................"
    )

    gc.collect()
    return model


def blend_models(
    estimator_list="All",
    fold: int = 10,
    round: int = 4,
    choose_better: bool = False,  # added in pycaret==2.0.0
    optimize: str = "Accuracy",  # added in pycaret==2.0.0
    method: str = "hard",
    weights: list = None,  # added in pycaret==2.2.0
    turbo: bool = True,
    verbose: bool = True,
    display: Display = None,  # added in pycaret==2.2.0
) -> Any:

    """
    This function creates a Soft Voting / Majority Rule classifier for all the 
    estimators in the model library (excluding the few when turbo is True) or 
    for specific trained estimators passed as a list in estimator_list param.
    It scores it using Stratified Cross Validation. The output prints a score
    grid that shows Accuracy,  AUC, Recall, Precision, F1, Kappa and MCC by 
    fold (default CV = 10 Folds). 

    This function returns a trained model object.  

    Example
    -------
    >>> from pycaret.datasets import get_data
    >>> juice = get_data('juice')
    >>> experiment_name = setup(data = juice,  target = 'Purchase')
    >>> blend_all = blend_models() 

    This will create a VotingClassifier for all models in the model library 
    except for 'rbfsvm', 'gpc' and 'mlp'.

    For specific models, you can use:

    >>> lr = create_model('lr')
    >>> rf = create_model('rf')
    >>> knn = create_model('knn')
    >>> blend_three = blend_models(estimator_list = [lr,rf,knn])

    This will create a VotingClassifier of lr, rf and knn.

    Parameters
    ----------
    estimator_list : str ('All') or list of object, default = 'All'

    fold: integer, default = 10
        Number of folds to be used in Kfold CV. Must be at least 2. 

    round: integer, default = 4
        Number of decimal places the metrics in the score grid will be rounded to.

    choose_better: bool, default = False
        When set to set to True, base estimator is returned when the metric doesn't 
        improve by ensemble_model. This gurantees the returned object would perform 
        atleast equivalent to base estimator created using create_model or model 
        returned by compare_models.

    optimize: str, default = 'Accuracy'
        Only used when choose_better is set to True. optimize parameter is used
        to compare emsembled model with base estimator. Values accepted in 
        optimize parameter are 'Accuracy', 'AUC', 'Recall', 'Precision', 'F1', 
        'Kappa', 'MCC'.

    method: str, default = 'hard'
        'hard' uses predicted class labels for majority rule voting.'soft', predicts 
        the class label based on the argmax of the sums of the predicted probabilities, 
        which is recommended for an ensemble of well-calibrated classifiers. 

    weights: list, default = None
        Sequence of weights (float or int) to weight the occurrences of predicted class labels (hard voting)
        or class probabilities before averaging (soft voting). Uses uniform weights if None.

    turbo: bool, default = True
        When turbo is set to True, it excludes estimator that uses Radial Kernel.

    verbose: bool, default = True
        Score grid is not printed when verbose is set to False.

    Returns
    -------
    score_grid
        A table containing the scores of the model across the kfolds. 
        Scoring metrics used are Accuracy, AUC, Recall, Precision, F1, 
        Kappa and MCC. Mean and standard deviation of the scores across 
        the folds are also returned.

    model
        Trained Voting Classifier model object. 

    Warnings
    --------
    - When passing estimator_list with method set to 'soft'. All the models in the
      estimator_list must support predict_proba function. 'svm' and 'ridge' doesnt
      support the predict_proba and hence an exception will be raised.
      
    - When estimator_list is set to 'All' and method is forced to 'soft', estimators
      that doesnt support the predict_proba function will be dropped from the estimator
      list.
      
    - CatBoost Classifier not supported in blend_models().
    
    - If target variable is multiclass (more than 2 classes), AUC will be returned as
      zero (0.0).
        
       
  
    """

    function_params_str = ", ".join([f"{k}={v}" for k, v in locals().items()])

    logger = get_logger()

    logger.info("Initializing blend_models()")
    logger.info(f"blend_models({function_params_str})")

    logger.info("Checking exceptions")

    # run_time
    runtime_start = time.time()

    # checking error for estimator_list (string)

    if estimator_list != "All":
        if type(estimator_list) is not list:
            raise ValueError(
                "estimator_list parameter only accepts 'All' as str or list of trained models."
            )

        for i in estimator_list:
            if not hasattr(i, "fit"):
                raise ValueError(
                    f"Estimator {i} does not have the required fit() method."
                )

        # checking method param with estimator list
        if method == "soft":

            check = 0

            for i in estimator_list:
                if not hasattr(i, "predict_proba"):
                    raise TypeError(
                        "Estimator list contains estimator that doesnt support probabilities and method is forced to soft. Either change the method or drop the estimator."
                    )

    # checking fold parameter
    if type(fold) is not int:
        raise TypeError("Fold parameter only accepts integer value.")

    # checking round parameter
    if type(round) is not int:
        raise TypeError("Round parameter only accepts integer value.")

    # checking method parameter
    available_method = ["soft", "hard"]
    if method not in available_method:
        raise ValueError(
            "Method parameter only accepts 'soft' or 'hard' as a parameter. See Docstring for details."
        )

    # checking verbose parameter
    if type(turbo) is not bool:
        raise TypeError("Turbo parameter can only take argument as True or False.")

    if weights is not None:
        if isinstance(estimator_list, list):
            num_estimators = len(estimator_list)
        else:
            num_estimators = models(internal=True)
            num_estimators = num_estimators[num_estimators["Special"] == False]
            if turbo:
                num_estimators = num_estimators[num_estimators["Turbo"] == True]
            num_estimators = len(num_estimators)
        # checking weights parameter
        if len(weights) != num_estimators:
            raise ValueError(
                "weights parameter must have the same length as the estimator_list."
            )
        if not all((isinstance(x, int) or isinstance(x, float)) for x in weights):
            raise TypeError("weights must contain only ints or floats.")

    # checking verbose parameter
    if type(verbose) is not bool:
        raise TypeError("Verbose parameter can only take argument as True or False.")

    # checking optimize parameter
    optimize = _get_metric(optimize)
    if optimize is None:
        raise ValueError(
            f"Optimize method not supported. See docstring for list of available parameters."
        )

    # checking optimize parameter for multiclass
    if _is_multiclass():
        if not optimize["Multiclass"]:
            raise TypeError(
                f"Optimization metric not supported for multiclass problems. See docstring for list of other optimization parameters."
            )

    """
    
    ERROR HANDLING ENDS HERE
    
    """

    # estimator_list_flag
    all_flag = estimator_list == "All"

    if not display:
        all_models_offset = len(models()) if all_flag else 0
        progress_args = {"max": fold + 2 + 4 + all_models_offset}
        master_display_columns = all_metrics["Display Name"].to_list()
        timestampStr = datetime.datetime.now().strftime("%H:%M:%S")
        monitor_rows = [
            ["Initiated", ". . . . . . . . . . . . . . . . . .", timestampStr],
            ["Status", ". . . . . . . . . . . . . . . . . .", "Loading Dependencies"],
            ["ETC", ". . . . . . . . . . . . . . . . . .", "Calculating ETC"],
        ]
        display = Display(
            verbose,
            html_param,
            progress_args,
            master_display_columns,
            monitor_rows,
            logger=logger,
        )
        display.display_progress()
        display.display_monitor()
        display.display_master_display()

    logger.info("Importing libraries")
    # general dependencies

    from sklearn import metrics
    from sklearn.ensemble import VotingClassifier

    np.random.seed(seed)

    logger.info("Copying training dataset")
    # Storing X_train and y_train in data_X and data_y parameter
    data_X = X_train.copy()
    data_y = y_train.copy()

    # reset index
    data_X.reset_index(drop=True, inplace=True)
    data_y.reset_index(drop=True, inplace=True)

    # setting optimize parameter
    compare_dimension = optimize["Display Name"]
    optimize = optimize["Scorer"]

    display.move_progress()

    """
    MONITOR UPDATE STARTS
    """

    display.update_monitor(1, "Compiling Estimators")
    display.display_monitor()

    """
    MONITOR UPDATE ENDS
    """

    if all_flag:
        models_to_check = models(internal=True)
        models_to_check = models_to_check[models_to_check["Special"] == False]
        if method == "soft":
            models_to_check = models_to_check[models_to_check["Soft Voting"] == True]
        if turbo:
            models_to_check = models_to_check[models_to_check["Turbo"] == True]
        estimator_list_str = models_to_check.index.to_list()
        estimator_list = []
        for model in estimator_list_str:
            model_name = _get_model_name(model)
            logger.info(
                "SubProcess create_model() called =================================="
            )
            model = create_model(
                estimator=model, system=False, verbose=False, fold=fold, round=round,
            )
            # re-instate display_constainer state
            pull(pop=True)
            logger.info(
                "SubProcess create_model() end =================================="
            )
            estimator_list.append((model_name, model))
            display.move_progress()
    else:
        model_names = []
        model_names_counter = {}
        for x in estimator_list:
            if _is_one_vs_rest(x):
                name = _get_model_name(x.estimator)
            else:
                name = _get_model_name(x)
            if name in model_names_counter:
                model_names_counter[name] += 1
                name += f"_{model_names_counter[name]-1}"
            else:
                model_names_counter[name] = 1
            model_names.append(name)

        estimator_list = list(zip(model_names, estimator_list))

    # if _is_multiclass():
    #    estimator_list = [x.estimator for x in estimator_list]

    votingclassifier_model_definition = _all_models_internal.loc["Voting"]
    try:
        model = votingclassifier_model_definition["Class"](
            estimators=estimator_list, voting=method, n_jobs=gpu_n_jobs_param
        )
        logger.info("n_jobs multiple passed")
    except:
        logger.info("n_jobs multiple failed")
        model = votingclassifier_model_definition["Class"](
            estimators=estimator_list, voting=method, weights=weights
        )

    display.move_progress()

    logger.info("SubProcess create_model() called ==================================")
    model, model_fit_time = create_model(
        estimator=model,
        system=False,
        return_fit_time=True,
        display=display,
        fold=fold,
        round=round,
    )
    model_results = pull()
    logger.info("SubProcess create_model() end ==================================")

    if choose_better and not all_flag:
        model = _choose_better(
            model,
            estimator_list,
            compare_dimension,
            fold,
            model_results=model_results,
            display=display,
        )

    # end runtime
    runtime_end = time.time()
    runtime = np.array(runtime_end - runtime_start).round(2)

    if logging_param:

        logger.info("Creating MLFlow logs")

        # Creating Logs message monitor
        display.update_monitor(1, "Creating Logs")
        display.update_monitor(2, "Almost Finished")
        display.display_monitor()

        import mlflow
        from pathlib import Path

        with mlflow.start_run(run_name="Voting Classifier") as run:

            # Get active run to log as tag
            RunID = mlflow.active_run().info.run_id

            mlflow.log_metrics(
                {
                    k: v
                    for k, v in model_results.drop("TT (Sec)", axis=1, errors="ignore")
                    .loc["Mean"]
                    .items()
                }
            )

            # Generate hold-out predictions and save as html
            holdout = predict_model(model, verbose=False)
            holdout_score = pull(pop=True)
            del holdout
            holdout_score.to_html("Holdout.html", col_space=65, justify="left")
            mlflow.log_artifact("Holdout.html")
            os.remove("Holdout.html")

            # set tag of compare_models
            mlflow.set_tag("Source", "blend_models")

            import secrets

            URI = secrets.token_hex(nbytes=4)
            mlflow.set_tag("URI", URI)
            mlflow.set_tag("USI", USI)
            mlflow.set_tag("Run Time", runtime)
            mlflow.set_tag("Run ID", RunID)

            # Log training time of compare_models
            mlflow.log_metric("TT", model_fit_time)

            # Log AUC and Confusion Matrix plot
            if log_plots_param:

                logger.info(
                    "SubProcess plot_model() called =================================="
                )

                try:
                    plot_model(
                        model,
                        plot="confusion_matrix",
                        verbose=False,
                        save=True,
                        system=False,
                    )
                    mlflow.log_artifact("Confusion Matrix.png")
                    os.remove("Confusion Matrix.png")
                except:
                    pass

                logger.info(
                    "SubProcess plot_model() end =================================="
                )

            # Log the CV results as model_results.html artifact
            model_results.to_html("Results.html", col_space=65, justify="left")
            mlflow.log_artifact("Results.html")
            os.remove("Results.html")

            # get default conda env
            from mlflow.sklearn import get_default_conda_env

            default_conda_env = get_default_conda_env()
            default_conda_env["name"] = f"{exp_name_log}-env"
            default_conda_env.get("dependencies").pop(-3)
            dependencies = default_conda_env.get("dependencies")[-1]
            from pycaret.utils import __version__

            dep = f"pycaret=={__version__}"
            dependencies["pip"] = [dep]

            # define model signature
            from mlflow.models.signature import infer_signature

            signature = infer_signature(
                data_before_preprocess.drop([target_param], axis=1)
            )
            input_example = (
                data_before_preprocess.drop([target_param], axis=1).iloc[0].to_dict()
            )

            # log model as sklearn flavor
            prep_pipe_temp = deepcopy(prep_pipe)
            prep_pipe_temp.steps.append(["trained model", model])
            mlflow.sklearn.log_model(
                prep_pipe_temp,
                "model",
                conda_env=default_conda_env,
                signature=signature,
                input_example=input_example,
            )
            del prep_pipe_temp

    model_results = color_df(model_results, "yellow", ["Mean"], axis=1)
    model_results = model_results.set_precision(round)
    display.display(model_results, clear=True)

    logger.info(f"create_model_container: {len(create_model_container)}")
    logger.info(f"master_model_container: {len(master_model_container)}")
    logger.info(f"display_container: {len(display_container)}")

    logger.info(str(model))
    logger.info(
        "blend_models() succesfully completed......................................"
    )

    gc.collect()
    return model


def stack_models(
    estimator_list: list,
    meta_model=None,
    fold: int = 10,
    round: int = 4,
    method: str = "auto",
    restack: bool = True,
    choose_better: bool = False,  # added in pycaret==2.0.0
    optimize: str = "Accuracy",  # added in pycaret==2.0.0
    verbose: bool = True,
    display: Display = None,
) -> Any:

    """
    This function trains a meta model and scores it using Stratified Cross Validation.
    The predictions from the base level models as passed in the estimator_list param 
    are used as input features for the meta model. The restacking parameter controls
    the ability to expose raw features to the meta model when set to True
    (default = False).

    The output prints the score grid that shows Accuracy, AUC, Recall, Precision, 
    F1, Kappa and MCC by fold (default = 10 Folds). 
    
    This function returns a trained model object. 

    Example
    -------
    >>> from pycaret.datasets import get_data
    >>> juice = get_data('juice')
    >>> experiment_name = setup(data = juice,  target = 'Purchase')
    >>> dt = create_model('dt')
    >>> rf = create_model('rf')
    >>> ada = create_model('ada')
    >>> ridge = create_model('ridge')
    >>> knn = create_model('knn')
    >>> stacked_models = stack_models(estimator_list=[dt,rf,ada,ridge,knn])

    This will create a meta model that will use the predictions of all the 
    models provided in estimator_list param. By default, the meta model is 
    Logistic Regression but can be changed with meta_model param.

    Parameters
    ----------
    estimator_list : list of objects

    meta_model : object, default = None
        If set to None, Logistic Regression is used as a meta model.

    fold: integer, default = 10
        Number of folds to be used in Kfold CV. Must be at least 2. 

    round: integer, default = 4
        Number of decimal places the metrics in the score grid will be rounded to.

    method: str, default = 'auto'
        - if ‘auto’, it will try to invoke, for each estimator, 'predict_proba', 'decision_function' or 'predict' in that order.
        - otherwise, one of 'predict_proba', 'decision_function' or 'predict'. If the method is not implemented by the estimator, it will raise an error.

    restack: bool, default = True
        When restack is set to True, raw data will be exposed to meta model when
        making predictions, otherwise when False, only the predicted label or
        probabilities is passed to meta model when making final predictions.

    choose_better: bool, default = False
        When set to set to True, base estimator is returned when the metric doesn't 
        improve by ensemble_model. This gurantees the returned object would perform 
        atleast equivalent to base estimator created using create_model or model 
        returned by compare_models.

    optimize: str, default = 'Accuracy'
        Only used when choose_better is set to True. optimize parameter is used
        to compare emsembled model with base estimator. Values accepted in 
        optimize parameter are 'Accuracy', 'AUC', 'Recall', 'Precision', 'F1', 
        'Kappa', 'MCC'.
    
    verbose: bool, default = True
        Score grid is not printed when verbose is set to False.

    Returns
    -------
    score_grid
        A table containing the scores of the model across the kfolds. 
        Scoring metrics used are Accuracy, AUC, Recall, Precision, F1, 
        Kappa and MCC. Mean and standard deviation of the scores across 
        the folds are also returned.

    model
        Trained model object.

    Warnings
    --------
    -  If target variable is multiclass (more than 2 classes), AUC will be returned as zero (0.0).

    """

    function_params_str = ", ".join([f"{k}={v}" for k, v in locals().items()])

    logger = get_logger()

    logger.info("Initializing stack_models()")
    logger.info(f"stack_models({function_params_str})")

    logger.info("Checking exceptions")

    # run_time
    runtime_start = time.time()

    # checking error for estimator_list
    for i in estimator_list:
        if not hasattr(i, "fit"):
            raise ValueError(f"Estimator {i} does not have the required fit() method.")

    # checking meta model
    if meta_model is not None:
        if not hasattr(meta_model, "fit"):
            raise ValueError(
                f"Meta Model {meta_model} does not have the required fit() method."
            )

    # checking fold parameter
    if type(fold) is not int:
        raise TypeError("Fold parameter only accepts integer value.")

    # checking round parameter
    if type(round) is not int:
        raise TypeError("Round parameter only accepts integer value.")

    # checking method parameter
    available_method = ["auto", "predict_proba", "decision_function", "predict"]
    if method not in available_method:
        raise ValueError(
            "Method parameter not acceptable. It only accepts 'auto', 'predict_proba', 'decision_function', 'predict'."
        )

    # checking restack parameter
    if type(restack) is not bool:
        raise TypeError("Restack parameter can only take argument as True or False.")

    # checking verbose parameter
    if type(verbose) is not bool:
        raise TypeError("Verbose parameter can only take argument as True or False.")

    # checking optimize parameter
    optimize = _get_metric(optimize)
    if optimize is None:
        raise ValueError(
            f"Optimize method not supported. See docstring for list of available parameters."
        )

    # checking optimize parameter for multiclass
    if _is_multiclass():
        if not optimize["Multiclass"]:
            raise TypeError(
                f"Optimization metric not supported for multiclass problems. See docstring for list of other optimization parameters."
            )

    """
    
    ERROR HANDLING ENDS HERE
    
    """

    logger.info("Preloading libraries")
    # pre-load libraries

    from sklearn.base import clone
    from sklearn.ensemble import StackingClassifier

    logger.info("Defining meta model")
    # Defining meta model.
    if meta_model == None:
        estimator = "lr"
        meta_model_definition = _all_models_internal.loc[estimator]
        meta_model_args = meta_model_definition["Args"]
        meta_model = meta_model_definition["Class"](**meta_model_args)
    else:
        meta_model = clone(meta_model)

    if not display:
        progress_args = {"max": fold + 2 + 4}
        master_display_columns = all_metrics["Display Name"].to_list()
        timestampStr = datetime.datetime.now().strftime("%H:%M:%S")
        monitor_rows = [
            ["Initiated", ". . . . . . . . . . . . . . . . . .", timestampStr],
            ["Status", ". . . . . . . . . . . . . . . . . .", "Loading Dependencies"],
            ["ETC", ". . . . . . . . . . . . . . . . . .", "Calculating ETC"],
        ]
        display = Display(
            verbose,
            html_param,
            progress_args,
            master_display_columns,
            monitor_rows,
            logger=logger,
        )
        display.display_progress()
        display.display_monitor()
        display.display_master_display()

    logger.info("Importing libraries")
    # dependencies

    from sklearn import metrics

    np.random.seed(seed)

    logger.info("Copying training dataset")
    # Storing X_train and y_train in data_X and data_y parameter
    data_X = X_train.copy()
    data_y = y_train.copy()

    # reset index
    data_X.reset_index(drop=True, inplace=True)
    data_y.reset_index(drop=True, inplace=True)

    # setting optimize parameter
    compare_dimension = optimize["Display Name"]
    optimize = optimize["Scorer"]

    display.move_progress()

    """
    MONITOR UPDATE STARTS
    """

    display.update_monitor(1, "Compiling Estimators")
    display.display_monitor()

    """
    MONITOR UPDATE ENDS
    """

    logger.info("Getting model names")
    model_names = []
    model_names_counter = {}
    for x in estimator_list:
        if _is_one_vs_rest(x):
            name = _get_model_name(x.estimator)
        else:
            name = _get_model_name(x)
        if name in model_names_counter:
            model_names_counter[name] += 1
            name += f"_{model_names_counter[name]-1}"
        else:
            model_names_counter[name] = 1
        model_names.append(name)

    estimator_list = list(zip(model_names, estimator_list))

    logger.info("Creating StackingClassifier()")

    stackingclassifier_model_definition = _all_models_internal.loc["Stacking"]
    model = stackingclassifier_model_definition["Class"](
        estimators=estimator_list,
        final_estimator=meta_model,
        cv=fold,
        stack_method=method,
        n_jobs=gpu_n_jobs_param,
        passthrough=restack,
    )

    display.move_progress()

    logger.info("SubProcess create_model() called ==================================")
    model, model_fit_time = create_model(
        estimator=model,
        system=False,
        return_fit_time=True,
        display=display,
        fold=fold,
        round=round,
    )
    model_results = pull()
    logger.info("SubProcess create_model() end ==================================")

    if choose_better:
        model = _choose_better(
            model,
            estimator_list,
            compare_dimension,
            fold,
            model_results=model_results,
            display=display,
        )

    # end runtime
    runtime_end = time.time()
    runtime = np.array(runtime_end - runtime_start).round(2)

    if logging_param:

        logger.info("Creating MLFlow logs")

        import mlflow
        from pathlib import Path

        # Creating Logs message monitor
        display.update_monitor(1, "Creating Logs")
        display.update_monitor(2, "Almost Finished")
        display.display_monitor()

        with mlflow.start_run(run_name="Stacking Classifier") as run:

            # Get active run to log as tag
            RunID = mlflow.active_run().info.run_id

            params = model.get_params()

            for i in list(params):
                v = params.get(i)
                if len(str(v)) > 250:
                    params.pop(i)

            try:
                mlflow.log_params(params)
            except:
                pass

            mlflow.log_metrics(
                {
                    k: v
                    for k, v in model_results.drop("TT (Sec)", axis=1, errors="ignore")
                    .loc["Mean"]
                    .items()
                }
            )

            # set tag of stack_models
            mlflow.set_tag("Source", "stack_models")

            import secrets

            URI = secrets.token_hex(nbytes=4)
            mlflow.set_tag("URI", URI)
            mlflow.set_tag("USI", USI)
            mlflow.set_tag("Run Time", runtime)
            mlflow.set_tag("Run ID", RunID)

            # Log training time of compare_models
            mlflow.log_metric("TT", model_fit_time)

            # Log the CV results as model_results.html artifact
            model_results.to_html("Results.html", col_space=65, justify="left")
            mlflow.log_artifact("Results.html")
            os.remove("Results.html")

            # Generate hold-out predictions and save as html
            holdout = predict_model(model, verbose=False)
            holdout_score = pull(pop=True)
            del holdout
            holdout_score.to_html("Holdout.html", col_space=65, justify="left")
            mlflow.log_artifact("Holdout.html")
            os.remove("Holdout.html")

            # Log AUC and Confusion Matrix plot
            if log_plots_param:

                logger.info(
                    "SubProcess plot_model() called =================================="
                )

                try:
                    plot_model(
                        model, plot="auc", verbose=False, save=True, system=False
                    )
                    mlflow.log_artifact("AUC.png")
                    os.remove("AUC.png")
                except:
                    pass

                try:
                    plot_model(
                        model,
                        plot="confusion_matrix",
                        verbose=False,
                        save=True,
                        system=False,
                    )
                    mlflow.log_artifact("Confusion Matrix.png")
                    os.remove("Confusion Matrix.png")
                except:
                    pass

                try:
                    plot_model(
                        model, plot="feature", verbose=False, save=True, system=False
                    )
                    mlflow.log_artifact("Feature Importance.png")
                    os.remove("Feature Importance.png")
                except:
                    pass

                logger.info(
                    "SubProcess plot_model() end =================================="
                )

            # get default conda env
            from mlflow.sklearn import get_default_conda_env

            default_conda_env = get_default_conda_env()
            default_conda_env["name"] = f"{exp_name_log}-env"
            default_conda_env.get("dependencies").pop(-3)
            dependencies = default_conda_env.get("dependencies")[-1]
            from pycaret.utils import __version__

            dep = f"pycaret=={__version__}"
            dependencies["pip"] = [dep]

            # define model signature
            from mlflow.models.signature import infer_signature

            signature = infer_signature(
                data_before_preprocess.drop([target_param], axis=1)
            )
            input_example = (
                data_before_preprocess.drop([target_param], axis=1).iloc[0].to_dict()
            )

            # log model as sklearn flavor
            prep_pipe_temp = deepcopy(prep_pipe)
            prep_pipe_temp.steps.append(["trained model", model])
            mlflow.sklearn.log_model(
                prep_pipe_temp,
                "model",
                conda_env=default_conda_env,
                signature=signature,
                input_example=input_example,
            )
            del prep_pipe_temp

    model_results = color_df(model_results, "yellow", ["Mean"], axis=1)
    model_results = model_results.set_precision(round)
    display.display(model_results, clear=True)

    logger.info(f"create_model_container: {len(create_model_container)}")
    logger.info(f"master_model_container: {len(master_model_container)}")
    logger.info(f"display_container: {len(display_container)}")

    logger.info(str(model))
    logger.info(
        "stack_models() succesfully completed......................................"
    )

    gc.collect()
    return model


def plot_model(
    estimator,
    plot: str = "auc",
    scale=1,  # added in pycaret 2.1.0
    save: bool = False,  # added in pycaret 2.0.0
    verbose: bool = True,  # added in pycaret 2.0.0
    system: bool = True,
    display: Display = None,  # added in pycaret==2.2.0
):  # added in pycaret 2.0.0

    """
    This function takes a trained model object and returns a plot based on the
    test / hold-out set. The process may require the model to be re-trained in
    certain cases. See list of plots supported below. 
    
    Model must be created using create_model() or tune_model().

    Example
    -------
    >>> from pycaret.datasets import get_data
    >>> juice = get_data('juice')
    >>> experiment_name = setup(data = juice,  target = 'Purchase')
    >>> lr = create_model('lr')
    >>> plot_model(lr)

    This will return an AUC plot of a trained Logistic Regression model.

    Parameters
    ----------
    estimator : object, default = none
        A trained model object should be passed as an estimator. 

    plot : str, default = auc
        Enter abbreviation of type of plot. The current list of plots supported are (Plot - Name):

        * 'auc' - Area Under the Curve                 
        * 'threshold' - Discrimination Threshold           
        * 'pr' - Precision Recall Curve                  
        * 'confusion_matrix' - Confusion Matrix    
        * 'error' - Class Prediction Error                
        * 'class_report' - Classification Report        
        * 'boundary' - Decision Boundary            
        * 'rfe' - Recursive Feature Selection                 
        * 'learning' - Learning Curve             
        * 'manifold' - Manifold Learning            
        * 'calibration' - Calibration Curve         
        * 'vc' - Validation Curve                  
        * 'dimension' - Dimension Learning           
        * 'feature' - Feature Importance              
        * 'parameter' - Model Hyperparameter          

    scale: float, default = 1
        The resolution scale of the figure.

    save: bool, default = False
        When set to True, Plot is saved as a 'png' file in current working directory.

    verbose: bool, default = True
        Progress bar not shown when verbose set to False. 

    system: bool, default = True
        Must remain True all times. Only to be changed by internal functions.

    Returns
    -------
    Visual_Plot
        Prints the visual plot. 

    Warnings
    --------
    -  'svm' and 'ridge' doesn't support the predict_proba method. As such, AUC and 
        calibration plots are not available for these estimators.
       
    -   When the 'max_features' parameter of a trained model object is not equal to 
        the number of samples in training set, the 'rfe' plot is not available.
              
    -   'calibration', 'threshold', 'manifold' and 'rfe' plots are not available for
         multiclass problems.
                

    """

    function_params_str = ", ".join([f"{k}={v}" for k, v in locals().items()])

    logger = get_logger()

    logger.info("Initializing plot_model()")
    logger.info(f"plot_model({function_params_str})")

    logger.info("Checking exceptions")

    # exception checking

    # checking plots (string)
    available_plots = [
        ("Hyperparameters", "parameter"),
        ("AUC", "auc"),
        ("Confusion Matrix", "confusion_matrix"),
        ("Threshold", "threshold"),
        ("Precision Recall", "pr"),
        ("Error", "error"),
        ("Class Report", "class_report"),
        ("Feature Selection", "rfe"),
        ("Learning Curve", "learning"),
        ("Manifold Learning", "manifold"),
        ("Calibration Curve", "calibration"),
        ("Validation Curve", "vc"),
        ("Dimensions", "dimension"),
        ("Feature Importance", "feature"),
        ("Decision Boundary", "boundary"),
    ]
    available_plots = {k: v for v, k in available_plots}
    print(available_plots)

    if plot not in available_plots:
        raise ValueError(
            "Plot Not Available. Please see docstring for list of available Plots."
        )

    # multiclass plot exceptions:
    multiclass_not_available = ["calibration", "threshold", "manifold", "rfe"]
    if _is_multiclass():
        if plot in multiclass_not_available:
            raise ValueError(
                "Plot Not Available for multiclass problems. Please see docstring for list of available Plots."
            )

    # exception for CatBoost
    if "CatBoostClassifier" in str(type(estimator)):
        raise ValueError(
            "CatBoost estimator is not compatible with plot_model function, try using Catboost with interpret_model instead."
        )

    # checking for auc plot
    if not hasattr(estimator, "predict_proba") and plot == "auc":
        raise TypeError(
            "AUC plot not available for estimators with no predict_proba attribute."
        )

    # checking for auc plot
    if not hasattr(estimator, "predict_proba") and plot == "auc":
        raise TypeError(
            "AUC plot not available for estimators with no predict_proba attribute."
        )

    # checking for calibration plot
    if not hasattr(estimator, "predict_proba") and plot == "calibration":
        raise TypeError(
            "Calibration plot not available for estimators with no predict_proba attribute."
        )

    # checking for rfe
    if (
        hasattr(estimator, "max_features")
        and plot == "rfe"
        and estimator.max_features_ != X_train.shape[1]
    ):
        raise TypeError(
            "RFE plot not available when max_features parameter is not set to None."
        )

    # checking for feature plot
    if (
        not (hasattr(estimator, "coef_") or hasattr(estimator, "feature_importances_"))
        and plot == "feature"
    ):
        raise TypeError(
            "Feature Importance plot not available for estimators that doesnt support coef_ or feature_importances_ attribute."
        )

    """
    
    ERROR HANDLING ENDS HERE
    
    """

    if not display:
        progress_args = {"max": 5}
        display = Display(
            verbose, html_param, progress_args, None, None, logger=logger,
        )
        display.display_progress()

    logger.info("Preloading libraries")
    # pre-load libraries
    import matplotlib.pyplot as plt

    np.random.seed(seed)

    display.move_progress()

    # defining estimator as model locally
    model = estimator

    display.move_progress()

    # plots used for logging (controlled through plots_log_param)
    # AUC, #Confusion Matrix and #Feature Importance

    logger.info("Copying training dataset")
    # Storing X_train and y_train in data_X and data_y parameter
    data_X = X_train.copy()
    data_y = y_train.copy()

    # Storing X_train and y_train in data_X and data_y parameter
    test_X = X_test.copy()
    test_y = y_test.copy()

    logger.info(f"Plot type: {plot}")
    plot_name = available_plots[plot]
    display.move_progress()

    if fix_imbalance_param:
        data_X, data_y = _fix_imbalance(data_X, data_y, fix_imbalance_method_param)

    if plot == "auc":

        from yellowbrick.classifier import ROCAUC

        visualizer = ROCAUC(model)
        show_yellowbrick_plot(
            visualizer=visualizer,
            X_train=data_X,
            y_train=data_y,
            X_test=test_X,
            y_test=test_y,
            name=plot_name,
            scale=scale,
            save=save,
            system=system,
            logger=logger,
            display=display,
        )

    elif plot == "threshold":

        from yellowbrick.classifier import DiscriminationThreshold

        visualizer = DiscriminationThreshold(model, random_state=seed)
        show_yellowbrick_plot(
            visualizer=visualizer,
            X_train=data_X,
            y_train=data_y,
            X_test=test_X,
            y_test=test_y,
            name=plot_name,
            scale=scale,
            save=save,
            system=system,
            logger=logger,
            display=display,
        )

    elif plot == "pr":

        from yellowbrick.classifier import PrecisionRecallCurve

        visualizer = PrecisionRecallCurve(model, random_state=seed)
        show_yellowbrick_plot(
            visualizer=visualizer,
            X_train=data_X,
            y_train=data_y,
            X_test=test_X,
            y_test=test_y,
            name=plot_name,
            scale=scale,
            save=save,
            system=system,
            logger=logger,
            display=display,
        )

    elif plot == "confusion_matrix":

        from yellowbrick.classifier import ConfusionMatrix

        visualizer = ConfusionMatrix(
            model, random_state=seed, fontsize=15, cmap="Greens"
        )
        show_yellowbrick_plot(
            visualizer=visualizer,
            X_train=data_X,
            y_train=data_y,
            X_test=test_X,
            y_test=test_y,
            name=plot_name,
            scale=scale,
            save=save,
            system=system,
            logger=logger,
            display=display,
        )

    elif plot == "error":

        from yellowbrick.classifier import ClassPredictionError

        visualizer = ClassPredictionError(model, random_state=seed)
        show_yellowbrick_plot(
            visualizer=visualizer,
            X_train=data_X,
            y_train=data_y,
            X_test=test_X,
            y_test=test_y,
            name=plot_name,
            scale=scale,
            save=save,
            system=system,
            logger=logger,
            display=display,
        )

    elif plot == "class_report":

        from yellowbrick.classifier import ClassificationReport

        visualizer = ClassificationReport(model, random_state=seed, support=True)
        show_yellowbrick_plot(
            visualizer=visualizer,
            X_train=data_X,
            y_train=data_y,
            X_test=test_X,
            y_test=test_y,
            name=plot_name,
            scale=scale,
            save=save,
            system=system,
            logger=logger,
            display=display,
        )

    elif plot == "boundary":

        from sklearn.preprocessing import StandardScaler
        from sklearn.decomposition import PCA
        from yellowbrick.contrib.classifier import DecisionViz

        model2 = deepcopy(estimator)

        data_X_transformed = data_X.select_dtypes(include="float64")
        test_X_transformed = test_X.select_dtypes(include="float64")
        logger.info("Fitting StandardScaler()")
        data_X_transformed = StandardScaler().fit_transform(data_X_transformed)
        test_X_transformed = StandardScaler().fit_transform(test_X_transformed)
        pca = PCA(n_components=2, random_state=seed)
        logger.info("Fitting PCA()")
        data_X_transformed = pca.fit_transform(data_X_transformed)
        test_X_transformed = pca.fit_transform(test_X_transformed)

        data_y_transformed = np.array(data_y)
        test_y_transformed = np.array(test_y)

        viz_ = DecisionViz(model2)
        show_yellowbrick_plot(
            visualizer=viz_,
            X_train=data_X_transformed,
            y_train=data_y_transformed,
            X_test=test_X_transformed,
            y_test=test_y_transformed,
            name=plot_name,
            scale=scale,
            handle_train="draw",
            save=save,
            system=system,
            logger=logger,
            display=display,
            features=["Feature One", "Feature Two"],
            classes=["A", "B"],
        )

    elif plot == "rfe":

        from yellowbrick.model_selection import RFECV

        visualizer = RFECV(model, cv=10)
        show_yellowbrick_plot(
            visualizer=visualizer,
            X_train=data_X,
            y_train=data_y,
            X_test=test_X,
            y_test=test_y,
            handle_test="",
            name=plot_name,
            scale=scale,
            save=save,
            system=system,
            logger=logger,
            display=display,
        )

    elif plot == "learning":

        from yellowbrick.model_selection import LearningCurve

        sizes = np.linspace(0.3, 1.0, 10)
        visualizer = LearningCurve(
            model, cv=10, train_sizes=sizes, n_jobs=gpu_n_jobs_param, random_state=seed
        )
        show_yellowbrick_plot(
            visualizer=visualizer,
            X_train=data_X,
            y_train=data_y,
            X_test=test_X,
            y_test=test_y,
            handle_test="",
            name=plot_name,
            scale=scale,
            save=save,
            system=system,
            logger=logger,
            display=display,
        )

    elif plot == "manifold":

        from yellowbrick.features import Manifold

        data_X_transformed = data_X.select_dtypes(include="float64")
        visualizer = Manifold(manifold="tsne", random_state=seed)
        show_yellowbrick_plot(
            visualizer=visualizer,
            X_train=data_X_transformed,
            y_train=data_y,
            X_test=test_X,
            y_test=test_y,
            handle_train="fit_transform",
            handle_test="",
            name=plot_name,
            scale=scale,
            save=save,
            system=system,
            logger=logger,
            display=display,
        )

    elif plot == "calibration":

        from sklearn.calibration import calibration_curve

        model_name = str(model).split("(")[0]

        plt.figure(figsize=(7, 6), dpi=100 * scale)
        ax1 = plt.subplot2grid((3, 1), (0, 0), rowspan=2)

        ax1.plot([0, 1], [0, 1], "k:", label="Perfectly calibrated")
        display.move_progress()
        logger.info("Scoring test/hold-out set")
        prob_pos = model.predict_proba(test_X)[:, 1]
        prob_pos = (prob_pos - prob_pos.min()) / (prob_pos.max() - prob_pos.min())
        fraction_of_positives, mean_predicted_value = calibration_curve(
            test_y, prob_pos, n_bins=10
        )
        display.move_progress()
        ax1.plot(
            mean_predicted_value, fraction_of_positives, "s-", label=f"{model_name}",
        )

        ax1.set_ylabel("Fraction of positives")
        ax1.set_ylim([0, 1])
        ax1.set_xlim([0, 1])
        ax1.legend(loc="lower right")
        ax1.set_title("Calibration plots  (reliability curve)")
        ax1.set_facecolor("white")
        ax1.grid(b=True, color="grey", linewidth=0.5, linestyle="-")
        plt.tight_layout()
        display.move_progress()
        display.clear_output()
        if save:
            logger.info(f"Saving '{plot_name}.png' in current active directory")
            plt.savefig(f"{plot_name}.png")
            if not system:
                plt.close()
        else:
            plt.show()

        logger.info("Visual Rendered Successfully")

    elif plot == "vc":

        model_name = str(model).split("(")[0]

        logger.info("Determining param_name")

        # SGD Classifier
        if model_name == "SGDClassifier":
            param_name = "l1_ratio"
            param_range = np.arange(0, 1, 0.01)

        elif model_name == "LinearDiscriminantAnalysis":
            raise ValueError(
                "Shrinkage Parameter not supported in Validation Curve Plot."
            )

        # tree based models
        elif hasattr(model, "max_depth"):
            param_name = "max_depth"
            param_range = np.arange(1, 11)

        # knn
        elif hasattr(model, "n_neighbors"):
            param_name = "n_neighbors"
            param_range = np.arange(1, 11)

        # MLP / Ridge
        elif hasattr(model, "alpha"):
            param_name = "alpha"
            param_range = np.arange(0, 1, 0.1)

        # Logistic Regression
        elif hasattr(model, "C"):
            param_name = "C"
            param_range = np.arange(1, 11)

        # Bagging / Boosting
        elif hasattr(model, "n_estimators"):
            param_name = "n_estimators"
            param_range = np.arange(1, 100, 10)

        # Bagging / Boosting / gbc / ada /
        elif hasattr(model, "n_estimators"):
            param_name = "n_estimators"
            param_range = np.arange(1, 100, 10)

        # Naive Bayes
        elif hasattr(model, "var_smoothing"):
            param_name = "var_smoothing"
            param_range = np.arange(0.1, 1, 0.01)

        # QDA
        elif hasattr(model, "reg_param"):
            param_name = "reg_param"
            param_range = np.arange(0, 1, 0.1)

        # GPC
        elif hasattr(model, "max_iter_predict"):
            param_name = "max_iter_predict"
            param_range = np.arange(100, 1000, 100)

        else:
            display.clear_output()
            raise TypeError(
                "Plot not supported for this estimator. Try different estimator."
            )

        logger.info(f"param_name: {param_name}")

        display.move_progress()

        from yellowbrick.model_selection import ValidationCurve

        viz = ValidationCurve(
            model,
            param_name=param_name,
            param_range=param_range,
            cv=10,
            random_state=seed,
        )
        show_yellowbrick_plot(
            visualizer=viz,
            X_train=data_X,
            y_train=data_y,
            X_test=test_X,
            y_test=test_y,
            handle_train="fit",
            handle_test="",
            name=plot_name,
            scale=scale,
            save=save,
            system=system,
            logger=logger,
            display=display,
        )

    elif plot == "dimension":

        from yellowbrick.features import RadViz
        from sklearn.preprocessing import StandardScaler
        from sklearn.decomposition import PCA

        data_X_transformed = data_X.select_dtypes(include="float64")
        logger.info("Fitting StandardScaler()")
        data_X_transformed = StandardScaler().fit_transform(data_X_transformed)
        data_y_transformed = np.array(data_y)

        features = min(round(len(data_X.columns) * 0.3, 0), 5)
        features = int(features)

        pca = PCA(n_components=features, random_state=seed)
        logger.info("Fitting PCA()")
        data_X_transformed = pca.fit_transform(data_X_transformed)
        display.move_progress()
        classes = data_y.unique().tolist()
        visualizer = RadViz(classes=classes, alpha=0.25)

        show_yellowbrick_plot(
            visualizer=visualizer,
            X_train=data_X_transformed,
            y_train=data_y_transformed,
            X_test=test_X,
            y_test=test_y,
            handle_train="fit_transform",
            handle_test="",
            name=plot_name,
            scale=scale,
            save=save,
            system=system,
            logger=logger,
            display=display,
        )

    elif plot == "feature":

        if hasattr(estimator, "coef_"):
            variables = abs(model.coef_[0])
        else:
            logger.warning("No coef_ found. Trying feature_importances_")
            variables = abs(model.feature_importances_)
        coef_df = pd.DataFrame({"Variable": data_X.columns, "Value": variables})
        sorted_df = (
            coef_df.sort_values(by="Value", ascending=False)
            .head(10)
            .sort_values(by="Value")
        )
        my_range = range(1, len(sorted_df.index) + 1)
        display.move_progress()
        plt.figure(figsize=(8, 5), dpi=100 * scale)
        plt.hlines(y=my_range, xmin=0, xmax=sorted_df["Value"], color="skyblue")
        plt.plot(sorted_df["Value"], my_range, "o")
        display.move_progress()
        plt.yticks(my_range, sorted_df["Variable"])
        plt.title("Feature Importance Plot")
        plt.xlabel("Variable Importance")
        plt.ylabel("Features")
        display.move_progress()
        display.clear_output()
        if save:
            logger.info(f"Saving '{plot_name}.png' in current active directory")
            plt.savefig(f"{plot_name}.png")
            if not system:
                plt.close()
        else:
            plt.show()

        logger.info("Visual Rendered Successfully")

    elif plot == "parameter":

        param_df = pd.DataFrame.from_dict(
            estimator.get_params(estimator), orient="index", columns=["Parameters"]
        )
        display.display(param_df, clear=True)
        logger.info("Visual Rendered Successfully")

    gc.collect()

    logger.info(
        "plot_model() succesfully completed......................................"
    )


def evaluate_model(estimator):

    """
    This function displays a user interface for all of the available plots for 
    a given estimator. It internally uses the plot_model() function. 
    
    Example
    -------
    >>> from pycaret.datasets import get_data
    >>> juice = get_data('juice')
    >>> experiment_name = setup(data = juice,  target = 'Purchase')
    >>> lr = create_model('lr')
    >>> evaluate_model(lr)
    
    This will display the User Interface for all of the plots for a given
    estimator.

    Parameters
    ----------
    estimator : object, default = none
        A trained model object should be passed as an estimator. 

    Returns
    -------
    User_Interface
        Displays the user interface for plotting.

    """

    from ipywidgets import widgets
    from ipywidgets.widgets import interact, fixed, interact_manual

    a = widgets.ToggleButtons(
        options=[
            ("Hyperparameters", "parameter"),
            ("AUC", "auc"),
            ("Confusion Matrix", "confusion_matrix"),
            ("Threshold", "threshold"),
            ("Precision Recall", "pr"),
            ("Error", "error"),
            ("Class Report", "class_report"),
            ("Feature Selection", "rfe"),
            ("Learning Curve", "learning"),
            ("Manifold Learning", "manifold"),
            ("Calibration Curve", "calibration"),
            ("Validation Curve", "vc"),
            ("Dimensions", "dimension"),
            ("Feature Importance", "feature"),
            ("Decision Boundary", "boundary"),
        ],
        description="Plot Type:",
        disabled=False,
        button_style="",  # 'success', 'info', 'warning', 'danger' or ''
        icons=[""],
    )

    d = interact(
        plot_model,
        estimator=fixed(estimator),
        plot=a,
        save=fixed(False),
        verbose=fixed(True),
        system=fixed(True),
    )


def interpret_model(
    estimator,
    plot: str = "summary",
    feature: str = None,
    observation: int = None,
    **kwargs,  # added in pycaret==2.1
):

    """
    This function takes a trained model object and returns an interpretation plot 
    based on the test / hold-out set. It only supports tree based algorithms. 

    This function is implemented based on the SHAP (SHapley Additive exPlanations),
    which is a unified approach to explain the output of any machine learning model. 
    SHAP connects game theory with local explanations.

    For more information : https://shap.readthedocs.io/en/latest/

    Example
    -------
    >>> from pycaret.datasets import get_data
    >>> juice = get_data('juice')
    >>> experiment_name = setup(data = juice,  target = 'Purchase')
    >>> dt = create_model('dt')
    >>> interpret_model(dt)

    This will return a summary interpretation plot of Decision Tree model.

    Parameters
    ----------
    estimator : object, default = none
        A trained tree based model object should be passed as an estimator. 

    plot : str, default = 'summary'
        Other available options are 'correlation' and 'reason'.

    feature: str, default = None
        This parameter is only needed when plot = 'correlation'. By default feature is 
        set to None which means the first column of the dataset will be used as a variable. 
        A feature parameter must be passed to change this.

    observation: integer, default = None
        This parameter only comes into effect when plot is set to 'reason'. If no observation
        number is provided, it will return an analysis of all observations with the option
        to select the feature on x and y axes through drop down interactivity. For analysis at
        the sample level, an observation parameter must be passed with the index value of the
        observation in test / hold-out set. 

    **kwargs: 
        Additional keyword arguments to pass to the plot.

    Returns
    -------
    Visual_Plot
        Returns the visual plot.
        Returns the interactive JS plot when plot = 'reason'.

    Warnings
    -------- 
    - interpret_model doesn't support multiclass problems.

    """

    function_params_str = ", ".join([f"{k}={v}" for k, v in locals().items()])

    logger = get_logger()

    logger.info("Initializing interpret_model()")
    logger.info(f"interpret_model({function_params_str})")

    logger.info("Checking exceptions")

    # checking if shap available
    try:
        import shap
    except:
        logger.error(
            "shap library not found. pip install shap to use interpret_model function."
        )
        raise ImportError(
            "shap library not found. pip install shap to use interpret_model function."
        )

    # allowed models
    model_id = _get_model_id(estimator)

    shap_models = _all_models_internal[_all_models_internal["SHAP"] != False]
    shap_models_ids = set(shap_models.index)

    if model_id not in shap_models_ids:
        raise TypeError(
            f"This function only supports tree based models for binary classification: {', '.join(shap_models['Name'].to_list())}."
        )

    # plot type
    allowed_types = ["summary", "correlation", "reason"]
    if plot not in allowed_types:
        raise ValueError(
            "type parameter only accepts 'summary', 'correlation' or 'reason'."
        )

    """
    Error Checking Ends here
    
    """

    logger.info("Importing libraries")
    # general dependencies

    np.random.seed(seed)

    # storing estimator in model variable
    model = estimator

    # defining type of classifier
    shap_models_type1 = set(shap_models[shap_models["SHAP"] == "type1"].index)
    shap_models_type2 = set(shap_models[shap_models["SHAP"] == "type2"].index)

    logger.info(f"plot type: {plot}")

    shap_plot = None

    if plot == "summary":

        logger.info("Creating TreeExplainer")
        explainer = shap.TreeExplainer(model)
        logger.info("Compiling shap values")
        shap_values = explainer.shap_values(X_test)
        shap_plot = shap.summary_plot(shap_values, X_test, **kwargs)

    elif plot == "correlation":

        if feature == None:

            logger.warning(
                f"No feature passed. Default value of feature used for correlation plot: {X_test.columns[0]}"
            )
            dependence = X_test.columns[0]

        else:

            logger.warning(
                f"feature value passed. Feature used for correlation plot: {X_test.columns[0]}"
            )
            dependence = feature

        logger.info("Creating TreeExplainer")
        explainer = shap.TreeExplainer(model)
        logger.info("Compiling shap values")
        shap_values = explainer.shap_values(X_test)

        if model_id in shap_models_type1:
            logger.info("model type detected: type 1")
            shap.dependence_plot(dependence, shap_values[1], X_test, **kwargs)
        elif model_id in shap_models_type2:
            logger.info("model type detected: type 2")
            shap.dependence_plot(dependence, shap_values, X_test, **kwargs)

    elif plot == "reason":

        if model_id in shap_models_type1:
            logger.info("model type detected: type 1")

            logger.info("Creating TreeExplainer")
            explainer = shap.TreeExplainer(model)
            logger.info("Compiling shap values")

            if observation is None:
                logger.warning(
                    "Observation set to None. Model agnostic plot will be rendered."
                )
                shap_values = explainer.shap_values(X_test)
                shap.initjs()
                shap_plot = shap.force_plot(
                    explainer.expected_value[1], shap_values[1], X_test, **kwargs
                )

            else:
                row_to_show = observation
                data_for_prediction = X_test.iloc[row_to_show]

                if model_id == "lightgbm":
                    logger.info("model type detected: LGBMClassifier")
                    shap_values = explainer.shap_values(X_test)
                    shap.initjs()
                    shap_plot = shap.force_plot(
                        explainer.expected_value[1],
                        shap_values[0][row_to_show],
                        data_for_prediction,
                        **kwargs,
                    )

                else:
                    logger.info("model type detected: Unknown")

                    shap_values = explainer.shap_values(data_for_prediction)
                    shap.initjs()
                    shap_plot = shap.force_plot(
                        explainer.expected_value[1],
                        shap_values[1],
                        data_for_prediction,
                        **kwargs,
                    )

        elif model_id in shap_models_type2:
            logger.info("model type detected: type 2")

            logger.info("Creating TreeExplainer")
            explainer = shap.TreeExplainer(model)
            logger.info("Compiling shap values")
            shap_values = explainer.shap_values(X_test)
            shap.initjs()

            if observation is None:
                logger.warning(
                    "Observation set to None. Model agnostic plot will be rendered."
                )

                shap_plot = shap.force_plot(
                    explainer.expected_value, shap_values, X_test, **kwargs
                )

            else:

                row_to_show = observation
                data_for_prediction = X_test.iloc[row_to_show]

                shap_plot = shap.force_plot(
                    explainer.expected_value,
                    shap_values[row_to_show, :],
                    X_test.iloc[row_to_show, :],
                    **kwargs,
                )

    logger.info("Visual Rendered Successfully")

    logger.info(
        "interpret_model() succesfully completed......................................"
    )

    gc.collect()
    return shap_plot


def calibrate_model(
    estimator,
    method: str = "sigmoid",
    fold: int = 10,
    round: int = 4,
    verbose: bool = True,
    display: Display = None,  # added in pycaret==2.2.0
) -> Any:

    """
    This function takes the input of trained estimator and performs probability 
    calibration with sigmoid or isotonic regression. The output prints a score 
    grid that shows Accuracy, AUC, Recall, Precision, F1, Kappa and MCC by fold 
    (default = 10 Fold). The ouput of the original estimator and the calibrated 
    estimator (created using this function) might not differ much. In order 
    to see the calibration differences, use 'calibration' plot in plot_model to 
    see the difference before and after.

    This function returns a trained model object. 

    Example
    -------
    >>> from pycaret.datasets import get_data
    >>> juice = get_data('juice')
    >>> experiment_name = setup(data = juice,  target = 'Purchase')
    >>> dt_boosted = create_model('dt', ensemble = True, method = 'Boosting')
    >>> calibrated_dt = calibrate_model(dt_boosted)

    This will return Calibrated Boosted Decision Tree Model.

    Parameters
    ----------
    estimator : object
    
    method : str, default = 'sigmoid'
        The method to use for calibration. Can be 'sigmoid' which corresponds to Platt's 
        method or 'isotonic' which is a non-parametric approach. It is not advised to use
        isotonic calibration with too few calibration samples

    fold: integer, default = 10
        Number of folds to be used in Kfold CV. Must be at least 2. 

    round: integer, default = 4
        Number of decimal places the metrics in the score grid will be rounded to. 

    verbose: bool, default = True
        Score grid is not printed when verbose is set to False.

    Returns
    -------
    score_grid
        A table containing the scores of the model across the kfolds. 
        Scoring metrics used are Accuracy, AUC, Recall, Precision, F1, 
        Kappa and MCC. Mean and standard deviation of the scores across 
        the folds are also returned.

    model
        trained and calibrated model object.

    Warnings
    --------
    - Avoid isotonic calibration with too few calibration samples (<1000) since it 
      tends to overfit.
      
    - calibration plot not available for multiclass problems.
      
  
    """

    function_params_str = ", ".join([f"{k}={v}" for k, v in locals().items()])

    logger = get_logger()

    logger.info("Initializing calibrate_model()")
    logger.info(f"calibrate_model({function_params_str})")

    logger.info("Checking exceptions")

    # run_time
    runtime_start = time.time()

    # checking fold parameter
    if type(fold) is not int:
        raise TypeError("Fold parameter only accepts integer value.")

    # checking round parameter
    if type(round) is not int:
        raise TypeError("Round parameter only accepts integer value.")

    # checking verbose parameter
    if type(verbose) is not bool:
        raise TypeError("Verbose parameter can only take argument as True or False.")

    """
    
    ERROR HANDLING ENDS HERE
    
    """

    logger.info("Preloading libraries")

    # pre-load libraries

    logger.info("Preparing display monitor")

    if not display:
        progress_args = {"max": fold + 3 + 4}
        master_display_columns = all_metrics["Display Name"].to_list()
        timestampStr = datetime.datetime.now().strftime("%H:%M:%S")
        monitor_rows = [
            ["Initiated", ". . . . . . . . . . . . . . . . . .", timestampStr],
            ["Status", ". . . . . . . . . . . . . . . . . .", "Loading Dependencies"],
            ["ETC", ". . . . . . . . . . . . . . . . . .", "Calculating ETC"],
        ]
        display = Display(
            verbose,
            html_param,
            progress_args,
            master_display_columns,
            monitor_rows,
            logger=logger,
        )

        display.display_progress()
        display.display_monitor()
        display.display_master_display()

    logger.info("Importing libraries")
    # general dependencies
    from sklearn import metrics

    np.random.seed(seed)

    logger.info("Copying training dataset")
    # Storing X_train and y_train in data_X and data_y parameter
    data_X = X_train.copy()
    data_y = y_train.copy()

    # reset index
    data_X.reset_index(drop=True, inplace=True)
    data_y.reset_index(drop=True, inplace=True)

    display.move_progress()

    logger.info("Getting model name")

    full_name = _get_model_name(estimator)

    logger.info(f"Base model : {full_name}")

    """
    MONITOR UPDATE STARTS
    """

    display.update_monitor(1, "Selecting Estimator")
    display.display_monitor()

    """
    MONITOR UPDATE ENDS
    """

    # calibrating estimator

    logger.info("Importing untrained CalibratedClassifierCV")

    calibrated_model_definition = _all_models_internal.loc["CalibratedCV"]
    model = calibrated_model_definition["Class"](
        base_estimator=estimator,
        method=method,
        cv=fold,
        **calibrated_model_definition["Args"],
    )

    display.move_progress()

    logger.info("SubProcess create_model() called ==================================")
    model, model_fit_time = create_model(
        estimator=model,
        system=False,
        return_fit_time=True,
        display=display,
        fold=fold,
        round=round,
    )
    model_results = pull()
    logger.info("SubProcess create_model() end ==================================")

    model_results = model_results.round(round)

    # refitting the model on complete X_train, y_train
    display.update_monitor(1, "Compiling Final Model")
    display.display_monitor()

    model_fit_start = time.time()
    logger.info("Finalizing model")
    with io.capture_output():
        model.fit(data_X, data_y)
    model_fit_end = time.time()

    model_fit_time = np.array(model_fit_end - model_fit_start).round(2)

    display.move_progress()

    # end runtime
    runtime_end = time.time()
    runtime = np.array(runtime_end - runtime_start).round(2)

    # storing results in create_model_container
    logger.info("Uploading results into container")
    create_model_container.append(model_results)
    display_container.append(model_results)

    # storing results in master_model_container
    logger.info("Uploading model into container")
    master_model_container.append(model)

    # mlflow logging
    if logging_param:

        logger.info("Creating MLFlow logs")

        # Creating Logs message monitor
        display.update_monitor(1, "Creating Logs")
        display.update_monitor(2, "Almost Finished")
        display.display_monitor()

        # import mlflow
        import mlflow
        import mlflow.sklearn
        from pathlib import Path

        mlflow.set_experiment(exp_name_log)

        with mlflow.start_run(run_name=full_name) as run:

            # Get active run to log as tag
            RunID = mlflow.active_run().info.run_id

            # Log model parameters
            params = model.get_params()

            for i in list(params):
                v = params.get(i)
                if len(str(v)) > 250:
                    params.pop(i)

            mlflow.log_params(params)

            # Log metrics
            mlflow.log_metrics(
                {
                    k: v
                    for k, v in model_results.drop("TT (Sec)", axis=1, errors="ignore")
                    .loc["Mean"]
                    .items()
                }
            )

            # set tag of compare_models
            mlflow.set_tag("Source", "calibrate_model")

            import secrets

            URI = secrets.token_hex(nbytes=4)
            mlflow.set_tag("URI", URI)
            mlflow.set_tag("USI", USI)
            mlflow.set_tag("Run Time", runtime)
            mlflow.set_tag("Run ID", RunID)

            # Log training time in seconds
            mlflow.log_metric("TT", model_fit_time)

            # Log the CV results as model_results.html artifact
            model_results.to_html("Results.html", col_space=65, justify="left")
            mlflow.log_artifact("Results.html")
            os.remove("Results.html")

            # Generate hold-out predictions and save as html
            holdout = predict_model(model, verbose=False)
            holdout_score = pull(pop=True)
            del holdout
            holdout_score.to_html("Holdout.html", col_space=65, justify="left")
            mlflow.log_artifact("Holdout.html")
            os.remove("Holdout.html")

            # Log AUC and Confusion Matrix plot
            if log_plots_param:

                logger.info(
                    "SubProcess plot_model() called =================================="
                )

                try:
                    plot_model(
                        model, plot="auc", verbose=False, save=True, system=False
                    )
                    mlflow.log_artifact("AUC.png")
                    os.remove("AUC.png")
                except:
                    pass

                try:
                    plot_model(
                        model,
                        plot="confusion_matrix",
                        verbose=False,
                        save=True,
                        system=False,
                    )
                    mlflow.log_artifact("Confusion Matrix.png")
                    os.remove("Confusion Matrix.png")
                except:
                    pass

                try:
                    plot_model(
                        model, plot="feature", verbose=False, save=True, system=False
                    )
                    mlflow.log_artifact("Feature Importance.png")
                    os.remove("Feature Importance.png")
                except:
                    pass

                logger.info(
                    "SubProcess plot_model() end =================================="
                )

            # get default conda env
            from mlflow.sklearn import get_default_conda_env

            default_conda_env = get_default_conda_env()
            default_conda_env["name"] = f"{exp_name_log}-env"
            default_conda_env.get("dependencies").pop(-3)
            dependencies = default_conda_env.get("dependencies")[-1]
            from pycaret.utils import __version__

            dep = f"pycaret=={__version__}"
            dependencies["pip"] = [dep]

            # define model signature
            from mlflow.models.signature import infer_signature

            signature = infer_signature(
                data_before_preprocess.drop([target_param], axis=1)
            )
            input_example = (
                data_before_preprocess.drop([target_param], axis=1).iloc[0].to_dict()
            )

            # log model as sklearn flavor
            prep_pipe_temp = deepcopy(prep_pipe)
            prep_pipe_temp.steps.append(["trained model", model])
            mlflow.sklearn.log_model(
                prep_pipe_temp,
                "model",
                conda_env=default_conda_env,
                signature=signature,
                input_example=input_example,
            )
            del prep_pipe_temp

    model_results = color_df(model_results, "yellow", ["Mean"], axis=1)
    model_results = model_results.set_precision(round)
    display.display(model_results, clear=True)

    logger.info(f"create_model_container: {len(create_model_container)}")
    logger.info(f"master_model_container: {len(master_model_container)}")
    logger.info(f"display_container: {len(display_container)}")

    logger.info(str(model))
    logger.info(
        "calibrate_model() succesfully completed......................................"
    )

    gc.collect()
    return model


def optimize_threshold(
    estimator,
    true_positive: int = 0,
    true_negative: int = 0,
    false_positive: int = 0,
    false_negative: int = 0,
):

    """
    This function optimizes probability threshold for a trained model using custom cost
    function that can be defined using combination of True Positives, True Negatives,
    False Positives (also known as Type I error), and False Negatives (Type II error).
    
    This function returns a plot of optimized cost as a function of probability 
    threshold between 0 to 100. 

    Example
    -------
    >>> from pycaret.datasets import get_data
    >>> juice = get_data('juice')
    >>> experiment_name = setup(data = juice,  target = 'Purchase')
    >>> lr = create_model('lr')
    >>> optimize_threshold(lr, true_negative = 10, false_negative = -100)

    This will return a plot of optimized cost as a function of probability threshold.

    Parameters
    ----------
    estimator : object
        A trained model object should be passed as an estimator. 
    
    true_positive : int, default = 0
        Cost function or returns when prediction is true positive.  
    
    true_negative : int, default = 0
        Cost function or returns when prediction is true negative.
    
    false_positive : int, default = 0
        Cost function or returns when prediction is false positive.    
    
    false_negative : int, default = 0
        Cost function or returns when prediction is false negative.       
    
    
    Returns
    -------
    Visual_Plot
        Prints the visual plot. 

    Warnings
    --------
    - This function is not supported for multiclass problems.
      
       
    """

    function_params_str = ", ".join([f"{k}={v}" for k, v in locals().items()])

    logger = get_logger()

    logger.info("Initializing optimize_threshold()")
    logger.info(f"optimize_threshold({function_params_str})")

    logger.info("Importing libraries")

    # import libraries

    import plotly.express as px
    from IPython.display import clear_output

    np.random.seed(seed)

    # cufflinks
    import cufflinks as cf

    cf.go_offline()
    cf.set_config_file(offline=False, world_readable=True)

    """
    ERROR HANDLING STARTS HERE
    """

    logger.info("Checking exceptions")

    # exception 1 for multi-class
    if _is_multiclass():
        raise TypeError(
            "optimize_threshold() cannot be used when target is multi-class."
        )

    if _is_one_vs_rest(estimator):
        raise TypeError(
            "optimize_threshold() cannot be used when target is multi-class."
        )

    # check predict_proba value
    if type(estimator) is not list:
        if not hasattr(estimator, "predict_proba"):
            raise TypeError(
                "Estimator doesn't support predict_proba function and cannot be used in optimize_threshold()."
            )

    # check cost function type
    allowed_types = [int, float]

    if type(true_positive) not in allowed_types:
        raise TypeError("true_positive parameter only accepts float or integer value.")

    if type(true_negative) not in allowed_types:
        raise TypeError("true_negative parameter only accepts float or integer value.")

    if type(false_positive) not in allowed_types:
        raise TypeError("false_positive parameter only accepts float or integer value.")

    if type(false_negative) not in allowed_types:
        raise TypeError("false_negative parameter only accepts float or integer value.")

    """
    ERROR HANDLING ENDS HERE
    """

    # define model as estimator
    model = estimator

    model_name = _get_model_name(model)

    # generate predictions and store actual on y_test in numpy array
    actual = np.array(y_test)

    predicted = model.predict_proba(X_test)
    predicted = predicted[:, 1]

    """
    internal function to calculate loss starts here
    """

    logger.info("Defining loss function")

    def calculate_loss(
        actual,
        predicted,
        tp_cost=true_positive,
        tn_cost=true_negative,
        fp_cost=false_positive,
        fn_cost=false_negative,
    ):

        # true positives
        tp = predicted + actual
        tp = np.where(tp == 2, 1, 0)
        tp = tp.sum()

        # true negative
        tn = predicted + actual
        tn = np.where(tn == 0, 1, 0)
        tn = tn.sum()

        # false positive
        fp = (predicted > actual).astype(int)
        fp = np.where(fp == 1, 1, 0)
        fp = fp.sum()

        # false negative
        fn = (predicted < actual).astype(int)
        fn = np.where(fn == 1, 1, 0)
        fn = fn.sum()

        total_cost = (tp_cost * tp) + (tn_cost * tn) + (fp_cost * fp) + (fn_cost * fn)

        return total_cost

    """
    internal function to calculate loss ends here
    """

    grid = np.arange(0, 1, 0.01)

    # loop starts here

    cost = []
    # global optimize_results

    logger.info("Iteration starts at 0")

    for i in grid:

        pred_prob = (predicted >= i).astype(int)
        cost.append(calculate_loss(actual, pred_prob))

    optimize_results = pd.DataFrame(
        {"Probability Threshold": grid, "Cost Function": cost}
    )
    fig = px.line(
        optimize_results,
        x="Probability Threshold",
        y="Cost Function",
        line_shape="linear",
    )
    fig.update_layout(plot_bgcolor="rgb(245,245,245)")
    title = f"{model_name} Probability Threshold Optimization"

    # calculate vertical line
    y0 = optimize_results["Cost Function"].min()
    y1 = optimize_results["Cost Function"].max()
    x0 = optimize_results.sort_values(by="Cost Function", ascending=False).iloc[0][0]
    x1 = x0

    t = x0.round(2)

    fig.add_shape(
        dict(type="line", x0=x0, y0=y0, x1=x1, y1=y1, line=dict(color="red", width=2))
    )
    fig.update_layout(
        title={
            "text": title,
            "y": 0.95,
            "x": 0.45,
            "xanchor": "center",
            "yanchor": "top",
        }
    )
    logger.info("Figure ready for render")
    fig.show()
    print(f"Optimized Probability Threshold: {t} | Optimized Cost Function: {y1}")
    logger.info(
        "optimize_threshold() succesfully completed......................................"
    )


def predict_model(
    estimator,
    data: pd.DataFrame = None,
    probability_threshold: float = None,
    encoded_labels: bool = False,  # added in pycaret==2.1.0
    round: int = 4,  # added in pycaret==2.2.0
    verbose: bool = True,
    display: Display = None,  # added in pycaret==2.2.0
) -> pd.DataFrame:  # added in pycaret==2.0.0

<<<<<<< HEAD
=======
def predict_model(estimator, 
                  data=None,
                  probability_threshold=None,
                  encoded_labels=False,
                  verbose=True):
    
>>>>>>> 8ced10e8
    """
    This function is used to predict label and probability score on the new dataset
    using a trained estimator. New unseen data can be passed to data param as pandas 
    Dataframe. If data is not passed, the test / hold-out set separated at the time of 
    setup() is used to generate predictions. 
    
    Example
    -------
    >>> from pycaret.datasets import get_data
    >>> juice = get_data('juice')
    >>> experiment_name = setup(data = juice,  target = 'Purchase')
    >>> lr = create_model('lr')
    >>> lr_predictions_holdout = predict_model(lr)
        
    Parameters
    ----------
    estimator : object, default = none
        A trained model object / pipeline should be passed as an estimator. 
     
    data : pandas.DataFrame
        Shape (n_samples, n_features) where n_samples is the number of samples and n_features is the number of features.
        All features used during training must be present in the new dataset.
    
    probability_threshold : float, default = None
        Threshold used to convert probability values into binary outcome. By default the
        probability threshold for all binary classifiers is 0.5 (50%). This can be changed
        using probability_threshold param.

    encoded_labels: Boolean, default = False
        If True, will return labels encoded as an integer.

<<<<<<< HEAD
    round: integer, default = 4
        Number of decimal places the metrics in the score grid will be rounded to. 

    verbose: bool, default = True
=======
    verbose: Boolean, default = True
>>>>>>> 8ced10e8
        Holdout score grid is not printed when verbose is set to False.

    Returns
    -------
    Predictions
        Predictions (Label and Score) column attached to the original dataset
        and returned as pandas dataframe.

    score_grid
        A table containing the scoring metrics on hold-out / test set.
    
    """

    function_params_str = ", ".join([f"{k}={v}" for k, v in locals().items()])

    logger = get_logger()

    logger.info("Initializing predict_model()")
    logger.info(f"predict_model({function_params_str})")

    logger.info("Checking exceptions")

    """
    exception checking starts here
    """

    if probability_threshold is not None:
        if _is_one_vs_rest(estimator):
            raise TypeError(
                "probability_threshold parameter cannot be used when target is multi-class."
            )

        # probability_threshold allowed types
        allowed_types = [int, float]
        if type(probability_threshold) not in allowed_types:
            raise TypeError(
                "probability_threshold parameter only accepts value between 0 to 1."
            )

        if probability_threshold > 1:
            raise TypeError(
                "probability_threshold parameter only accepts value between 0 to 1."
            )

        if probability_threshold < 0:
            raise TypeError(
                "probability_threshold parameter only accepts value between 0 to 1."
            )

    """
    exception checking ends here
    """

    logger.info("Preloading libraries")

    # general dependencies
    from sklearn import metrics

    np.random.seed(seed)

    if not display:
        display = Display(verbose, html_param, logger=logger,)

    # dataset
    if data is None:

        if "Pipeline" in str(type(estimator)):
            estimator = estimator[-1]

        Xtest = X_test.copy()
        ytest = y_test.copy()
        X_test_ = X_test.copy()
        y_test_ = y_test.copy()

        _, dtypes = next(step for step in prep_pipe.steps if step[0] == "dtypes")

        Xtest.reset_index(drop=True, inplace=True)
        ytest.reset_index(drop=True, inplace=True)
        X_test_.reset_index(drop=True, inplace=True)
        y_test_.reset_index(drop=True, inplace=True)

    else:

        if "Pipeline" in str(type(estimator)):
            _, dtypes = next(step for step in estimator.steps if step[0] == "dtypes")
        else:
            try:
                _, dtypes = next(
                    step for step in prep_pipe.steps if step[0] == "dtypes"
                )
                estimator_ = deepcopy(prep_pipe)
                estimator_.steps.append(["trained model", estimator])
                estimator = estimator_
                del estimator_

            except:
                raise ValueError("Pipeline not found")

        Xtest = data.copy()
        X_test_ = data.copy()

    # function to replace encoded labels with their original values
    # will not run if categorical_labels is false
    def replace_lables_in_column(label_column):
        if dtypes and hasattr(dtypes, "replacement"):
            replacement_mapper = {int(v): k for k, v in dtypes.replacement.items()}
            label_column.replace(replacement_mapper, inplace=True)

    # model name
    full_name = _get_model_name(estimator)

    # prediction starts here

    pred_ = estimator.predict(Xtest)

    try:
        pred_prob = estimator.predict_proba(Xtest)

        if len(pred_prob[0]) > 2:
            p_counter = 0
            d = []
            for i in range(0, len(pred_prob)):
                d.append(pred_prob[i][pred_[p_counter]])
                p_counter += 1

            pred_prob = d

        else:
            pred_prob = pred_prob[:, 1]

    except:
        pred_prob = None

    if probability_threshold is not None and pred_prob is not None:
        try:
            pred_ = (pred_prob >= probability_threshold).astype(int)
        except:
            pass

    df_score = None

    if data is None:
        metrics = _calculate_metrics(ytest, pred_, pred_prob)
        df_score = pd.DataFrame(metrics)
        df_score.insert(0, "Model", full_name)
        df_score = df_score.round(round)
        display.display(df_score.style.set_precision(round), clear=False)

    label = pd.DataFrame(pred_)
<<<<<<< HEAD
    label.columns = ["Label"]
    label["Label"] = label["Label"].astype(int)
    if not encoded_labels:
        replace_lables_in_column(label["Label"])

    if data is None:
        if not encoded_labels:
            replace_lables_in_column(ytest)
        X_test_ = pd.concat([Xtest, ytest, label], axis=1)
=======
    label.columns = ['Label']
    label['Label']=label['Label'].astype(int)
    if not encoded_labels:
        replace_lables_in_column(label['Label'])
    
    if data is None:
        if not encoded_labels:
            replace_lables_in_column(ytest)
        X_test_ = pd.concat([Xtest,ytest,label], axis=1)
>>>>>>> 8ced10e8
    else:
        X_test_.insert(len(X_test_.columns), "Label", label["Label"].to_list())

    if pred_prob is not None:
        try:
            score = pd.DataFrame(pred_prob)
            score.columns = ["Score"]
            score = score.round(round)
            X_test_ = pd.concat([X_test_, score], axis=1)
        except:
            pass

    # store predictions on hold-out in display_container
    if df_score is not None:
        display_container.append(df_score)

    gc.collect()
    return X_test_


def finalize_model(estimator, display=None) -> Any:  # added in pycaret==2.2.0

    """
    This function fits the estimator onto the complete dataset passed during the
    setup() stage. The purpose of this function is to prepare for final model
    deployment after experimentation. 
    
    Example
    -------
    >>> from pycaret.datasets import get_data
    >>> juice = get_data('juice')
    >>> experiment_name = setup(data = juice,  target = 'Purchase')
    >>> lr = create_model('lr')
    >>> final_lr = finalize_model(lr)
    
    This will return the final model object fitted to complete dataset. 

    Parameters
    ----------
    estimator : object, default = none
        A trained model object should be passed as an estimator. 

    Returns
    -------
    model
        Trained model object fitted on complete dataset.

    Warnings
    --------
    - If the model returned by finalize_model(), is used on predict_model() without 
      passing a new unseen dataset, then the information grid printed is misleading 
      as the model is trained on the complete dataset including test / hold-out sample. 
      Once finalize_model() is used, the model is considered ready for deployment and
      should be used on new unseens dataset only.
       
         
    """

    function_params_str = ", ".join([f"{k}={v}" for k, v in locals().items()])

    logger = get_logger()

    logger.info("Initializing finalize_model()")
    logger.info(f"finalize_model({function_params_str})")

    if not display:
        display = Display(False, html_param, logger=logger,)

    # run_time
    runtime_start = time.time()

    logger.info("Importing libraries")
    # import depedencies
    from sklearn.base import clone

    np.random.seed(seed)

    logger.info("Getting model name")

    _estimator_ = estimator

    if _is_one_vs_rest(estimator):
        if not hasattr(estimator, "voting"):
            estimator = estimator.estimator

    full_name = _get_model_name(estimator)

    estimator = _estimator_

    logger.info(f"Finalizing {full_name}")
    model_final = clone(estimator)
    display.clear_output()
    model_final = create_model(
        estimator=model_final,
        verbose=False,
        system=False,
        X_train_data=X,
        Y_train_data=y,
    )
    model_results = pull(pop=True)

    # end runtime
    runtime_end = time.time()
    runtime = np.array(runtime_end - runtime_start).round(2)

    # mlflow logging
    if logging_param:

        logger.info("Creating MLFlow logs")

        # import mlflow
        import mlflow
        from pathlib import Path
        import mlflow.sklearn

        mlflow.set_experiment(exp_name_log)

        with mlflow.start_run(run_name=full_name) as run:

            # Get active run to log as tag
            RunID = mlflow.active_run().info.run_id

            # Log model parameters
            try:
                params = model_final.get_params()

                for i in list(params):
                    v = params.get(i)
                    if len(str(v)) > 250:
                        params.pop(i)

                mlflow.log_params(params)

            except:
                pass

            # get metrics of non-finalized model and log it

            # Log metrics
            mlflow.log_metrics(
                {
                    k: v
                    for k, v in model_results.drop("TT (Sec)", axis=1, errors="ignore")
                    .loc["Mean"]
                    .items()
                }
            )

            # set tag of compare_models
            mlflow.set_tag("Source", "finalize_model")

            # create MRI (model registration id)
            mlflow.set_tag("Final", True)

            import secrets

            URI = secrets.token_hex(nbytes=4)
            mlflow.set_tag("URI", URI)
            mlflow.set_tag("USI", USI)
            mlflow.set_tag("Run Time", runtime)
            mlflow.set_tag("Run ID", RunID)

            # Log training time in seconds
            mlflow.log_metric("TT", runtime)

            # Log AUC and Confusion Matrix plot
            if log_plots_param:

                logger.info(
                    "SubProcess plot_model() called =================================="
                )

                try:
                    plot_model(
                        model_final, plot="auc", verbose=False, save=True, system=False
                    )
                    mlflow.log_artifact("AUC.png")
                    os.remove("AUC.png")
                except:
                    pass

                try:
                    plot_model(
                        model_final,
                        plot="confusion_matrix",
                        verbose=False,
                        save=True,
                        system=False,
                    )
                    mlflow.log_artifact("Confusion Matrix.png")
                    os.remove("Confusion Matrix.png")
                except:
                    pass

                try:
                    plot_model(
                        model_final,
                        plot="feature",
                        verbose=False,
                        save=True,
                        system=False,
                    )
                    mlflow.log_artifact("Feature Importance.png")
                    os.remove("Feature Importance.png")
                except:
                    pass

                logger.info(
                    "SubProcess plot_model() end =================================="
                )

            # get default conda env
            from mlflow.sklearn import get_default_conda_env

            default_conda_env = get_default_conda_env()
            default_conda_env["name"] = f"{exp_name_log}-env"
            default_conda_env.get("dependencies").pop(-3)
            dependencies = default_conda_env.get("dependencies")[-1]
            from pycaret.utils import __version__

            dep = f"pycaret=={__version__}"
            dependencies["pip"] = [dep]

            # define model signature
            from mlflow.models.signature import infer_signature

            signature = infer_signature(data_before_preprocess)

            # log model as sklearn flavor
            prep_pipe_temp = deepcopy(prep_pipe)
            prep_pipe_temp.steps.append(["trained model", model_final])
            mlflow.sklearn.log_model(
                prep_pipe_temp,
                "model",
                conda_env=default_conda_env,
                signature=signature,
            )
            del prep_pipe_temp

    model_results = color_df(model_results, "yellow", ["Mean"], axis=1)
    model_results = model_results.set_precision(round)
    display.display(model_results, clear=True)

    logger.info(f"create_model_container: {len(create_model_container)}")
    logger.info(f"master_model_container: {len(master_model_container)}")
    logger.info(f"display_container: {len(display_container)}")

    logger.info(str(model_final))
    logger.info(
        "finalize_model() succesfully completed......................................"
    )

    gc.collect()
    return model_final


def deploy_model(model, model_name: str, authentication: dict, platform: str = "aws"):

    """
    (In Preview)

    This function deploys the transformation pipeline and trained model object for
    production use. The platform of deployment can be defined under the platform
    param along with the applicable authentication tokens which are passed as a
    dictionary to the authentication param.
    
    Example
    -------
    >>> from pycaret.datasets import get_data
    >>> juice = get_data('juice')
    >>> experiment_name = setup(data = juice,  target = 'Purchase')
    >>> lr = create_model('lr')
    >>> deploy_model(model = lr, model_name = 'deploy_lr', platform = 'aws', authentication = {'bucket' : 'pycaret-test'})
    
    This will deploy the model on an AWS S3 account under bucket 'pycaret-test'
    
    Notes
    -----
    For AWS users:
    Before deploying a model to an AWS S3 ('aws'), environment variables must be 
    configured using the command line interface. To configure AWS env. variables, 
    type aws configure in your python command line. The following information is
    required which can be generated using the Identity and Access Management (IAM) 
    portal of your amazon console account:

    - AWS Access Key ID
    - AWS Secret Key Access
    - Default Region Name (can be seen under Global settings on your AWS console)
    - Default output format (must be left blank)

    For GCP users:
    --------------
    Before deploying a model to Google Cloud Platform (GCP), user has to create Project
    on the platform from consol. To do that, user must have google cloud account or
    create new one. After creating a service account, down the JSON authetication file
    and configure  GOOGLE_APPLICATION_CREDENTIALS= <path-to-json> from command line. If
    using google-colab then authetication can be done using `google.colab` auth method.
    Read below link for more details.

    https://cloud.google.com/docs/authentication/production

    - Google Cloud Project
    - Service Account Authetication

    For Azure users:
    ---------------
    Before deploying a model to Microsoft's Azure (Azure), environment variables
    for connection string must be set. In order to get connection string, user has
    to create account of Azure. Once it is done, create a Storage account. In the settings
    section of storage account, user can get the connection string.

    Read below link for more details.
    https://docs.microsoft.com/en-us/azure/storage/blobs/storage-quickstart-blobs-python?toc=%2Fpython%2Fazure%2FTOC.json

    - Azure Storage Account

    Parameters
    ----------
    model : object
        A trained model object should be passed as an estimator. 
    
    model_name : str
        Name of model to be passed as a str.
    
    authentication : dict
        Dictionary of applicable authentication tokens.

        When platform = 'aws':
        {'bucket' : 'Name of Bucket on S3'}

        When platform = 'gcp':
        {'project': 'gcp_pycaret', 'bucket' : 'pycaret-test'}

        When platform = 'azure':
        {'container': 'pycaret-test'}
    
    platform: str, default = 'aws'
        Name of platform for deployment. Current available options are: 'aws', 'gcp' and 'azure'

    Returns
    -------
    Success_Message
    
    Warnings
    --------
    - This function uses file storage services to deploy the model on cloud platform. 
      As such, this is efficient for batch-use. Where the production objective is to 
      obtain prediction at an instance level, this may not be the efficient choice as 
      it transmits the binary pickle file between your local python environment and
      the platform. 
    
    """
    import pycaret.internal.persistence

    return pycaret.internal.persistence.deploy_model(
        model, model_name, authentication, platform, prep_pipe
    )


def save_model(model, model_name: str, model_only: bool = False, verbose: bool = True):

    """
    This function saves the transformation pipeline and trained model object 
    into the current active directory as a pickle file for later use. 
    
    Example
    -------
    >>> from pycaret.datasets import get_data
    >>> juice = get_data('juice')
    >>> experiment_name = setup(data = juice,  target = 'Purchase')
    >>> lr = create_model('lr')
    >>> save_model(lr, 'lr_model_23122019')
    
    This will save the transformation pipeline and model as a binary pickle
    file in the current active directory. 

    Parameters
    ----------
    model : object, default = none
        A trained model object should be passed as an estimator. 
    
    model_name : str, default = none
        Name of pickle file to be passed as a string.
    
    model_only : bool, default = False
        When set to True, only trained model object is saved and all the 
        transformations are ignored.

    verbose: bool, default = True
        Success message is not printed when verbose is set to False.

    Returns
    -------
    Success_Message
    
         
    """

    import pycaret.internal.persistence

    return pycaret.internal.persistence.save_model(
        model, model_name, prep_pipe if model_only else None, verbose
    )


def load_model(
    model_name, platform: str = None, authentication: dict = None, verbose: bool = True
):

    """
    This function loads a previously saved transformation pipeline and model 
    from the current active directory into the current python environment. 
    Load object must be a pickle file.
    
    Example
    -------
    >>> saved_lr = load_model('lr_model_23122019')
    
    This will load the previously saved model in saved_lr variable. The file 
    must be in the current directory.

    Parameters
    ----------
    model_name : str, default = none
        Name of pickle file to be passed as a string.
      
    platform: str, default = None
        Name of platform, if loading model from cloud. Current available options are:
        'aws', 'gcp' and 'azure'.
    
    authentication : dict
        dictionary of applicable authentication tokens.

        When platform = 'aws':
        {'bucket' : 'Name of Bucket on S3'}

        When platform = 'gcp':
        {'project': 'gcp_pycaret', 'bucket' : 'pycaret-test'}

        When platform = 'azure':
        {'container': 'pycaret-test'}
    
    verbose: bool, default = True
        Success message is not printed when verbose is set to False.

    Returns
    -------
    Model Object

    """

    import pycaret.internal.persistence

    return pycaret.internal.persistence.load_model(
        model_name, platform, authentication, verbose
    )


def automl(optimize: str = "Accuracy", use_holdout: bool = False) -> Any:

    """
    This function returns the best model out of all models created in 
    current active environment based on metric defined in optimize parameter. 

    Parameters
    ----------
    optimize : str, default = 'Accuracy'
        Other values you can pass in optimize param are 'AUC', 'Recall', 'Precision',
        'F1', 'Kappa', and 'MCC'.

    use_holdout: bool, default = False
        When set to True, metrics are evaluated on holdout set instead of CV.

    """

    function_params_str = ", ".join([f"{k}={v}" for k, v in locals().items()])

    logger = get_logger()

    logger.info("Initializing automl()")
    logger.info(f"automl({function_params_str})")

    # checking optimize parameter
    optimize = _get_metric(optimize)
    if optimize is None:
        raise ValueError(
            f"Optimize method not supported. See docstring for list of available parameters."
        )

    # checking optimize parameter for multiclass
    if _is_multiclass():
        if not optimize["Multiclass"]:
            raise TypeError(
                f"Optimization metric not supported for multiclass problems. See docstring for list of other optimization parameters."
            )

    compare_dimension = optimize["Display Name"]
    optimize = optimize["Scorer"]

    scorer = []

    if use_holdout:
        logger.info("Model Selection Basis : Holdout set")
        for i in master_model_container:
            pred_holdout = predict_model(i, verbose=False)
            p = pull(pop=True)
            p = p[compare_dimension][0]
            scorer.append(p)

    else:
        logger.info("Model Selection Basis : CV Results on Training set")
        for i in create_model_container:
            r = i[compare_dimension][-2:][0]
            scorer.append(r)

    # returning better model
    index_scorer = scorer.index(max(scorer))

    automl_result = master_model_container[index_scorer]

    logger.info("SubProcess finalize_model() called ==================================")
    automl_finalized = finalize_model(automl_result)
    logger.info("SubProcess finalize_model() end ==================================")

    logger.info(str(automl_finalized))
    logger.info("automl() succesfully completed......................................")

    return automl_finalized


def pull(pop=False) -> pd.DataFrame:  # added in pycaret==2.2.0
    """
    Returns latest displayed table.

    Parameters
    ----------
    pop : bool, default = False
        If true, will pop (remove) the returned dataframe from the
        display container.

    Returns
    -------
    pandas.DataFrame
        Equivalent to get_config('display_container')[-1]

    """
    return display_container.pop(-1) if pop else display_container[-1]


def models(
    type: str = None, internal: bool = False, force_regenerate: bool = False
) -> pd.DataFrame:

    """
    Returns table of models available in model library.

    Example
    -------
    >>> all_models = models()

    This will return pandas dataframe with all available 
    models and their metadata.

    Parameters
    ----------
    type : str, default = None
        - linear : filters and only return linear models
        - tree : filters and only return tree based models
        - ensemble : filters and only return ensemble models
    
    internal: bool, default = False
        If True, will return extra columns and rows used internally.

    force_regenerate: bool, default = False
        If True, will force the DataFrame to be regenerated,
        instead of using a cached version.

    Returns
    -------
    pandas.DataFrame

    """

    def filter_model_df_by_type(df):
        linear_models = ["lr", "ridge", "svm"]
        tree_models = ["dt"]
        ensemble_models = ["rf", "et", "gbc", "xgboost", "lightgbm", "catboost", "ada"]
        if type == "linear":
            df = df[df.index.isin(linear_models)]
        elif type == "tree":
            df = df[df.index.isin(tree_models)]
        elif type == "ensemble":
            df = df[df.index.isin(ensemble_models)]
        return df

    if not force_regenerate:
        try:
            if internal:
                return filter_model_df_by_type(_all_models_internal)
            else:
                return filter_model_df_by_type(all_models)
        except:
            pass

    logger.info(f"gpu_param set to {gpu_param}")

    model_containers = get_all_model_containers(globals())
    rows = [
        v.get_dict(internal)
        for k, v in model_containers.items()
        if (internal or not v.is_special)
    ]

    df = pd.DataFrame(rows)
    df.set_index("ID", inplace=True, drop=True)

    return filter_model_df_by_type(df)


def get_metrics(
    force_regenerate: bool = False, reset: bool = False, include_custom: bool = True
) -> pd.DataFrame:
    """
    Returns table of metrics available.

    Example
    -------
    >>> metrics = get_metrics()

    This will return pandas dataframe with all available 
    metrics and their metadata.

    Parameters
    ----------
    force_regenerate: bool, default = False
        If True, will return a regenerated DataFrame,
        instead of using a cached version.
    reset: bool, default = False
        If True, will reset all changes made using add_metric() and get_metric().
    include_custom: bool, default = True
        Whether to include user added (custom) metrics or not.

    Returns
    -------
    pandas.DataFrame

    """

    if reset and not "all_metrics" in globals():
        raise ValueError("setup() needs to be ran first.")

    global all_metrics

    if not force_regenerate and not reset:
        try:
            if not include_custom:
                return all_metrics[all_metrics["Custom"] == False]
            return all_metrics
        except:
            pass

    np.random.seed(seed)

    metric_containers = get_all_metric_containers(globals())
    rows = [v.get_dict() for k, v in metric_containers.items()]

    # Training time needs to be at the end
    if not rows[-1]["ID"] == "tt":
        tt_row = next(x for x in rows if x["ID"] == "tt")
        rows = [x for x in rows if not x["ID"] == "tt"]
        rows.append(tt_row)

    df = pd.DataFrame(rows)
    df.set_index("ID", inplace=True, drop=True)

    if not include_custom:
        df = df[df["Custom"] == False]

    if reset:
        all_metrics = df
    return df


def _get_metric(name_or_id: str):
    """
    Gets a metric from get_metrics() by name or index.
    """
    metrics = get_metrics()
    metric = None
    try:
        metric = metrics.loc[name_or_id]
        return metric
    except:
        pass

    try:
        metric = metrics[metrics["Name"] == name_or_id].iloc[0]
        return metric
    except:
        pass

    return metric


def add_metric(
    id: str,
    name: str,
    score_func_type: type,
    scorer=None,
    target: str = "pred",
    args: dict = {},
    multiclass: bool = True,
) -> pd.Series:
    """
    Adds a custom metric to be used in all functions.

    Parameters
    ----------
    id: str
        Unique id for the metric.

    name: str
        Display name of the metric.

    score_func_type: type
        Type of score function (or loss function) with signature score_func(y, y_pred, **kwargs).

    scorer: sklearn.metrics.Scorer, default = None
        The Scorer to be used in tuning and cross validation. If None, one will be created
        from score_func_type and args.

    target: str, default = 'pred'
        The target of the score function.
        - 'pred' for the prediction table
        - 'pred_proba' for pred_proba
        - 'threshold' for decision_function or predict_proba

    args: dict, default = {}
        Arguments to be passed to score function.

    multiclass: bool, default = True
        Whether the metric supports multiclass problems.

    Notes
    -----
    The row will be inserted into the second to last position. The last position is reserved
    for the Training Time (tt) metric.

    Returns
    -------
    pandas.Series
        The created row as Series.

    """

    if not "all_metrics" in globals():
        raise ValueError("setup() needs to be ran first.")

    global all_metrics

    if id in all_metrics.index:
        raise ValueError("id already present in metrics dataframe.")

    new_metric = ClassificationMetricContainer(
        id, name, score_func_type, scorer, target, args, name, bool(multiclass), True
    )

    new_metric = new_metric.get_dict()

    new_metric = pd.Series(new_metric, name=id.replace(" ", "_"))

    last_row = all_metrics.iloc[-1]
    all_metrics.drop(all_metrics.index[-1], inplace=True)
    all_metrics = all_metrics.append(new_metric)
    all_metrics = all_metrics.append(last_row)
    return all_metrics.iloc[-2]


def remove_metric(name_or_id: str):
    """
    Removes a metric used in all functions.

    Parameters
    ----------
    name_or_id: str
        Display name or ID of the metric.

    """
    if not "all_metrics" in globals():
        raise ValueError("setup() needs to be ran first.")

    try:
        all_metrics.drop(name_or_id, axis=0, inplace=True)
        return
    except:
        pass

    try:
        all_metrics.drop(
            all_metrics[all_metrics["Name"] == name_or_id].index, axis=0, inplace=True
        )
        return
    except:
        pass

    raise ValueError(
        f"No row with 'Display Name' or 'ID' (index) {name_or_id} present in the metrics dataframe."
    )


def get_logs(experiment_name: str = None, save: bool = False) -> pd.DataFrame:

    """
    Returns a table with experiment logs consisting
    run details, parameter, metrics and tags. 

    Example
    -------
    >>> logs = get_logs()

    This will return pandas dataframe.

    Parameters
    ----------
    experiment_name : str, default = None
        When set to None current active run is used.

    save : bool, default = False
        When set to True, csv file is saved in current directory.

    Returns
    -------
    pandas.DataFrame

    """

    if experiment_name is None:
        exp_name_log_ = exp_name_log
    else:
        exp_name_log_ = experiment_name

    import mlflow
    from mlflow.tracking import MlflowClient

    client = MlflowClient()

    if client.get_experiment_by_name(exp_name_log_) is None:
        raise ValueError(
            "No active run found. Check logging parameter in setup or to get logs for inactive run pass experiment_name."
        )

    exp_id = client.get_experiment_by_name(exp_name_log_).experiment_id
    runs = mlflow.search_runs(exp_id)

    if save:
        file_name = f"{exp_name_log_}_logs.csv"
        runs.to_csv(file_name, index=False)

    return runs


def get_config(variable: str):

    """
    This function is used to access global environment variables.
    Following variables can be accessed:

    - X: Transformed dataset (X)
    - y: Transformed dataset (y)  
    - X_train: Transformed train dataset (X)
    - X_test: Transformed test/holdout dataset (X)
    - y_train: Transformed train dataset (y)
    - y_test: Transformed test/holdout dataset (y)
    - seed: random state set through session_id
    - prep_pipe: Transformation pipeline configured through setup
    - folds_shuffle_param: shuffle parameter used in Kfolds
    - n_jobs_param: n_jobs parameter used in model training
    - html_param: html_param configured through setup
    - create_model_container: results grid storage container
    - master_model_container: model storage container
    - display_container: results display container
    - exp_name_log: Name of experiment set through setup
    - logging_param: log_experiment param set through setup
    - log_plots_param: log_plots param set through setup
    - USI: Unique session ID parameter set through setup
    - fix_imbalance_param: fix_imbalance param set through setup
    - fix_imbalance_method_param: fix_imbalance_method param set through setup
    - data_before_preprocess: data before preprocessing
    - target_param: name of target variable
    - gpu_param: use_gpu param configured through setup

    Example
    -------
    >>> X_train = get_config('X_train') 

    This will return X_train transformed dataset.

    Returns
    -------
    variable

    """

    import pycaret.internal.utils

    return pycaret.internal.utils.get_config(variable, globals())


def set_config(variable: str, value):

    """
    This function is used to reset global environment variables.
    Following variables can be accessed:

    - X: Transformed dataset (X)
    - y: Transformed dataset (y)  
    - X_train: Transformed train dataset (X)
    - X_test: Transformed test/holdout dataset (X)
    - y_train: Transformed train dataset (y)
    - y_test: Transformed test/holdout dataset (y)
    - seed: random state set through session_id
    - prep_pipe: Transformation pipeline configured through setup
    - folds_shuffle_param: shuffle parameter used in Kfolds
    - n_jobs_param: n_jobs parameter used in model training
    - html_param: html_param configured through setup
    - create_model_container: results grid storage container
    - master_model_container: model storage container
    - display_container: results display container
    - exp_name_log: Name of experiment set through setup
    - logging_param: log_experiment param set through setup
    - log_plots_param: log_plots param set through setup
    - USI: Unique session ID parameter set through setup
    - fix_imbalance_param: fix_imbalance param set through setup
    - fix_imbalance_method_param: fix_imbalance_method param set through setup
    - data_before_preprocess: data before preprocessing

    Example
    -------
    >>> set_config('seed', 123) 

    This will set the global seed to '123'.

    """

    import pycaret.internal.utils

    return pycaret.internal.utils.set_config(variable, value, globals())


def _is_one_vs_rest(e) -> bool:
    """
    Checks if the estimator is OneVsRestClassifier.
    """
    return type(e) == _all_models_internal.loc["OneVsRest"]["Class"]


def _fix_imbalance(
    Xtrain: pd.DataFrame, ytrain: pd.DataFrame, fix_imbalance_method_param: Any = None,
) -> Tuple[pd.DataFrame, pd.DataFrame]:

    """
    Method to fix imbalance using fix_imbalance_method_param.
    """

    logger = get_logger()
    logger.info("Initializing SMOTE")

    if fix_imbalance_method_param is None:
        import six

        sys.modules["sklearn.externals.six"] = six
        from imblearn.over_sampling import SMOTE

        resampler = SMOTE(random_state=seed)
    else:
        resampler = fix_imbalance_method_param

    with io.capture_output():
        Xtrain, ytrain = resampler.fit_sample(Xtrain, ytrain)
    logger.info("Resampling completed")
    return Xtrain, ytrain


def _choose_better(
    model,
    new_estimator_list: list,
    compare_dimension: str,
    fold: int,
    model_results=None,
    new_results_list: list = None,
    display: Display = None,
):
    """
    When choose_better is set to True, optimize metric in scoregrid is
    compared with base model created using create_model so that the
    functions return the model with better score only. This will ensure 
    model performance is at least equivalent to what is seen in compare_models 
    """

    if new_results_list and len(new_results_list) != len(new_estimator_list):
        raise ValueError(
            "new_results_list and new_estimator_list must have the same length"
        )

    logger = get_logger()
    logger.info("choose_better activated")
    display.update_monitor(1, "Compiling Final Results")
    display.update_monitor(2, "Almost Finished")
    display.display_monitor()

    scorer = []

    if model_results is None:
        logger.info(
            "SubProcess create_model() called =================================="
        )
        create_model(model, verbose=False, system=False, fold=fold)
        logger.info("SubProcess create_model() end ==================================")
        model_results = pull(pop=True)

    model_results = model_results.loc["Mean"][compare_dimension]
    logger.info(f"Base model {model} result for {compare_dimension} is {model_results}")

    scorer.append(model_results)

    base_models_ = []
    for i, new_estimator in enumerate(new_estimator_list):
        if isinstance(new_estimator, tuple):
            new_estimator = new_estimator[1]
        if new_results_list:
            m = new_estimator
            s = new_results_list[i].loc["Mean"][compare_dimension]
        else:
            logger.info(
                "SubProcess create_model() called =================================="
            )
            m = create_model(new_estimator, verbose=False, system=False, fold=fold)
            logger.info(
                "SubProcess create_model() end =================================="
            )
            s = pull(pop=True).loc["Mean"][compare_dimension]
        logger.info(f"{new_estimator} result for {compare_dimension} is {s}")
        scorer.append(s)
        base_models_.append(m)

    index_scorer = scorer.index(max(scorer))

    if index_scorer != 0:
        model = base_models_[index_scorer - 1]
    logger.info(f"{model} is best model")

    logger.info("choose_better completed")
    return model


def _sample_data(
    model, seed: int, train_size: float, data_split_shuffle: bool, display: Display
):
    """
    Method to sample data.
    """

    from sklearn.linear_model import LogisticRegression
    from sklearn.model_selection import train_test_split
    from sklearn import metrics
    import seaborn as sns
    import matplotlib.pyplot as plt
    import plotly.express as px

    np.random.seed(seed)

    logger = get_logger()

    logger.info("Sampling dataset")

    split_perc = [0.1, 0.2, 0.3, 0.4, 0.5, 0.6, 0.7, 0.8, 0.9, 0.99]
    split_perc_text = [
        "10%",
        "20%",
        "30%",
        "40%",
        "50%",
        "60%",
        "70%",
        "80%",
        "90%",
        "100%",
    ]
    split_perc_tt = split_perc.copy()
    split_perc_tt_total = []

    score_dict = {metric: np.empty((0, 0)) for metric in all_metrics["Display Name"]}

    counter = 0

    for i in split_perc:

        display.move_progress()

        t0 = time.time()

        """
        MONITOR UPDATE STARTS
        """

        perc_text = split_perc_text[counter]
        display.update_monitor(1, f"Fitting Model on {perc_text} sample")
        display.display_monitor()

        """
        MONITOR UPDATE ENDS
        """

        X_, X__, y_, y__ = train_test_split(
            X,
            y,
            test_size=1 - i,
            stratify=y,
            random_state=seed,
            shuffle=data_split_shuffle,
        )
        X_train, X_test, y_train, y_test = train_test_split(
            X_,
            y_,
            test_size=1 - train_size,
            stratify=y_,
            random_state=seed,
            shuffle=data_split_shuffle,
        )
        with io.capture_output():
            model.fit(X_train, y_train)
        pred_ = model.predict(X_test)
        try:
            pred_prob = model.predict_proba(X_test)[:, 1]
        except:
            logger.warning("model has no predict_proba attribute.")
            pred_prob = 0

        _calculate_metrics(y_test, pred_, pred_prob, score_dict)

        t1 = time.time()

        """
        Time calculation begins
        """

        tt = t1 - t0
        total_tt = tt / i
        split_perc_tt.pop(0)

        for remain in split_perc_tt:
            ss = total_tt * remain
            split_perc_tt_total.append(ss)

        ttt = sum(split_perc_tt_total) / 60
        ttt = np.around(ttt, 2)

        if ttt < 1:
            ttt = str(np.around((ttt * 60), 2))
            ETC = f"{ttt} Seconds Remaining"

        else:
            ttt = str(ttt)
            ETC = f"{ttt} Minutes Remaining"

        display.update_monitor(2, ETC)
        display.display_monitor()

        """
        Time calculation Ends
        """

        split_perc_tt_total = []
        counter += 1

    model_results = []
    for i in split_perc:
        for metric_name, metric in score_dict.items():
            row = (i, metric[i], metric_name)
            model_results.append(row)

    model_results = pd.DataFrame(
        model_results, columns=["Sample", "Metric", "Metric Name"]
    )
    fig = px.line(
        model_results,
        x="Sample",
        y="Metric",
        color="Metric Name",
        line_shape="linear",
        range_y=[0, 1],
    )
    fig.update_layout(plot_bgcolor="rgb(245,245,245)")
    title = f"{_get_model_name(model)} Metrics and Sample %"
    fig.update_layout(
        title={
            "text": title,
            "y": 0.95,
            "x": 0.45,
            "xanchor": "center",
            "yanchor": "top",
        }
    )
    fig.show()

    display.update_monitor(1, "Waiting for input")
    display.display_monitor()

    print(
        "Please Enter the sample % of data you would like to use for modeling. Example: Enter 0.3 for 30%."
    )
    print("Press Enter if you would like to use 100% of the data.")

    sample_size = input("Sample Size: ")

    if sample_size == "" or sample_size == "1":

        X_train, X_test, y_train, y_test = train_test_split(
            X,
            y,
            test_size=1 - train_size,
            stratify=y,
            random_state=seed,
            shuffle=data_split_shuffle,
        )

    else:

        sample_n = float(sample_size)
        X_selected, X_discard, y_selected, y_discard = train_test_split(
            X,
            y,
            test_size=1 - sample_n,
            stratify=y,
            random_state=seed,
            shuffle=data_split_shuffle,
        )

        X_train, X_test, y_train, y_test = train_test_split(
            X_selected,
            y_selected,
            test_size=1 - train_size,
            stratify=y_selected,
            random_state=seed,
            shuffle=data_split_shuffle,
        )

    return X_train, X_test, y_train, y_test


def _is_multiclass() -> bool:
    """
    Method to check if the problem is multiclass.
    """
    try:
        return y.value_counts().count() > 2
    except:
        return False


def _get_model_id(e) -> str:
    """
    Get model id.
    """
    import pycaret.internal.utils

    return pycaret.internal.utils.get_model_id(e, models(internal=True))


def _get_model_name(e) -> str:
    """
    Get model name.
    """
    import pycaret.internal.utils

    return pycaret.internal.utils.get_model_name(e, models(internal=True))


def _is_special_model(e) -> bool:
    """
    Is the model special (eg. VotingClassifier).
    """
    import pycaret.internal.utils

    return pycaret.internal.utils.is_special_model(e, models(internal=True))


def _calculate_metrics(ytest, pred_, pred_prob: float, score_dict: dict = None) -> dict:
    """
    Calculate all metrics in get_metrics().
    """
    from pycaret.internal.utils import calculate_metrics

    return calculate_metrics(get_metrics(), ytest, pred_, pred_prob, score_dict)<|MERGE_RESOLUTION|>--- conflicted
+++ resolved
@@ -43,7 +43,7 @@
     high_cardinality_features: List[str] = None,
     high_cardinality_method: str = "frequency",
     numeric_features: List[str] = None,
-    numeric_imputation: str = "mean",
+    numeric_imputation: str = "mean",  # method 'zero' added in pycaret==2.1
     date_features: List[str] = None,
     ignore_features: List[str] = None,
     normalize: bool = False,
@@ -63,7 +63,7 @@
     outliers_threshold: float = 0.05,
     remove_multicollinearity: bool = False,
     multicollinearity_threshold: float = 0.9,
-    remove_perfect_collinearity: bool = False,  # added in pycaret==2.0.0
+    remove_perfect_collinearity: bool = False,
     create_clusters: bool = False,
     cluster_iter: int = 20,
     polynomial_features: bool = False,
@@ -74,25 +74,25 @@
     group_names: List[str] = None,
     feature_selection: bool = False,
     feature_selection_threshold: float = 0.8,
-    feature_selection_method: str = "classic",
+    feature_selection_method: str = "classic",  # boruta algorithm added in pycaret==2.1
     feature_interaction: bool = False,
     feature_ratio: bool = False,
     interaction_threshold: float = 0.01,
-    fix_imbalance: bool = False,  # added in pycaret==2.0.0
-    fix_imbalance_method: Any = None,  # added in pycaret==2.0.0
-    data_split_shuffle: bool = True,  # added in pycaret==2.0.0
-    folds_shuffle: bool = False,  # added in pycaret==2.0.0
-    n_jobs: int = -1,  # added in pycaret==2.0.0
+    fix_imbalance: bool = False,
+    fix_imbalance_method: Any = None,
+    data_split_shuffle: bool = True,
+    folds_shuffle: bool = False,
+    n_jobs: int = -1,
     use_gpu: bool = False,  # added in pycaret==2.1
-    html: bool = True,  # added in pycaret==2.0.0
+    html: bool = True,
     session_id: int = None,
-    log_experiment: bool = False,  # added in pycaret==2.0.0
-    experiment_name: str = None,  # added in pycaret==2.0.0
-    log_plots: bool = False,  # added in pycaret==2.0.0
-    log_profile: bool = False,  # added in pycaret==2.0.0
-    log_data: bool = False,  # added in pycaret==2.0.0
+    log_experiment: bool = False,
+    experiment_name: str = None,
+    log_plots: bool = False,
+    log_profile: bool = False,
+    log_data: bool = False,
     silent: bool = False,
-    verbose: bool = True,  # added in pycaret==2.0.0
+    verbose: bool = True,
     profile: bool = False,
     display: Display = None,
 ):
@@ -1754,17 +1754,17 @@
 
 
 def compare_models(
-    include: list = None,  # added in pycaret==2.0.0
-    exclude: List[str] = None,
+    include: list = None,  # changed whitelist to include in pycaret==2.1
+    exclude: List[str] = None,  # changed blacklist to exclude in pycaret==2.1
     fold: int = 10,
     round: int = 4,
     sort: str = "Accuracy",
-    n_select: int = 1,  # added in pycaret==2.0.0
+    n_select: int = 1,
     budget_time: float = 0,  # added in pycaret==2.1.0
     turbo: bool = True,
     verbose: bool = True,
     display: Display = None,
-) -> Any:  # added in pycaret==2.0.0
+) -> Any:
 
     """
     This function train all the models available in the model library and scores them 
@@ -2275,16 +2275,16 @@
     estimator=None,
     fold: int = 10,
     round: int = 4,
-    cross_validation: bool = True,  # added in pycaret==2.0.0
+    cross_validation: bool = True,
     budget_time: float = 0,
     verbose: bool = True,
-    system: bool = True,  # added in pycaret==2.0.0
+    system: bool = True,
     return_fit_time: bool = False,  # added in pycaret==2.2.0
     X_train_data: pd.DataFrame = None,  # added in pycaret==2.2.0
     Y_train_data: pd.DataFrame = None,  # added in pycaret==2.2.0
     display: Display = None,  # added in pycaret==2.2.0
     **kwargs,
-) -> Any:  # added in pycaret==2.0.0
+) -> Any:
 
     """  
     This function creates a model and scores it using Stratified Cross Validation. 
@@ -2903,14 +2903,14 @@
     fold: int = 10,
     round: int = 4,
     n_iter: int = 10,
-    custom_grid: dict = None,  # added in pycaret==2.0.0
+    custom_grid: dict = None,
     optimize: str = "Accuracy",
     custom_scorer=None,  # added in pycaret==2.1 - depreciated
     search_library: str = "scikit-learn",
     search_algorithm: str = "Random",
     early_stopping: Any = "ASHA",
     early_stopping_max_iters: int = 10,
-    choose_better: bool = False,  # added in pycaret==2.0.0
+    choose_better: bool = False,
     verbose: bool = True,
     display: Display = None,
     **kwargs,
@@ -3364,7 +3364,6 @@
             **search_kwargs,
         )
 
-<<<<<<< HEAD
     elif search_library == "tune-sklearn":
         early_stopping_translator = {
             "ASHA": "ASHAScheduler",
@@ -3436,74 +3435,6 @@
                 verbose=0,
                 **search_kwargs,
             )
-=======
-        if custom_grid is not None:
-            param_grid = custom_grid
-        else:
-            param_grid = {'n_estimators': np.arange(10,200,5),
-                        'criterion': ['gini', 'entropy'],
-                        'max_depth': [int(x) for x in np.linspace(1, 11, num = 1)],
-                        'min_samples_split': [2, 5, 7, 9, 10],
-                        'min_samples_leaf' : [1, 2, 4],
-                        'max_features' : ['auto', 'sqrt', 'log2'],
-                        'bootstrap': [True, False]
-                        }    
-
-        model_grid = RandomizedSearchCV(estimator=estimator_clone, 
-                                        param_distributions=param_grid, scoring=optimize, n_iter=n_iter, 
-                                        cv=cv, random_state=seed, n_jobs=n_jobs_param)
-
-        model_grid.fit(X_train,y_train)
-        model = model_grid.best_estimator_
-        best_model = model_grid.best_estimator_
-        best_model_param = model_grid.best_params_ 
-        
-        
-    elif estimator == 'xgboost':
-        
-        from xgboost import XGBClassifier
-        
-        num_class = y.value_counts().count()
-        
-        if custom_grid is not None:
-            param_grid = custom_grid
-
-        elif y.value_counts().count() > 2:
-            
-            param_grid = {'learning_rate': np.arange(0,1,0.01),
-                          'n_estimators': np.arange(10,500,20),
-                          'subsample': [0.1, 0.2, 0.3, 0.5, 0.7, 0.9, 1],
-                          'max_depth': [int(x) for x in np.linspace(10, 110, num = 11)], 
-                          'colsample_bytree': [0.5, 0.7, 0.9, 1],
-                          'min_child_weight': [1, 2, 3, 4],
-                          'num_class' : [num_class, num_class]
-                         }
-        else:
-            param_grid = {'learning_rate': np.arange(0,1,0.01),
-                          'n_estimators':[10, 30, 50, 100, 200, 300, 400, 500, 600, 700, 800, 900, 1000], 
-                          'subsample': [0.1, 0.2, 0.3, 0.5, 0.7, 0.9, 1],
-                          'max_depth': [int(x) for x in np.linspace(10, 110, num = 11)], 
-                          'colsample_bytree': [0.5, 0.7, 0.9, 1],
-                          'min_child_weight': [1, 2, 3, 4],
-                         }
-
-        model_grid = RandomizedSearchCV(estimator=estimator_clone, 
-                                        param_distributions=param_grid, scoring=optimize, n_iter=n_iter, 
-                                        cv=cv, random_state=seed, n_jobs=n_jobs_param)
-        
-        model_grid.fit(X_train,y_train)
-        model = model_grid.best_estimator_
-        best_model = model_grid.best_estimator_
-        best_model_param = model_grid.best_params_ 
-        
-        
-    elif estimator == 'lightgbm':
-        
-        import lightgbm as lgb
-        
-        if custom_grid is not None:
-            param_grid = custom_grid
->>>>>>> 8ced10e8
         else:
             from tune_sklearn import TuneSearchCV
 
@@ -3770,8 +3701,8 @@
     fold: int = 10,
     n_estimators: int = 10,
     round: int = 4,
-    choose_better: bool = False,  # added in pycaret==2.0.0
-    optimize: str = "Accuracy",  # added in pycaret==2.0.0
+    choose_better: bool = False,
+    optimize: str = "Accuracy",
     verbose: bool = True,
     display: Display = None,  # added in pycaret==2.2.0
 ) -> Any:
@@ -4246,8 +4177,8 @@
     estimator_list="All",
     fold: int = 10,
     round: int = 4,
-    choose_better: bool = False,  # added in pycaret==2.0.0
-    optimize: str = "Accuracy",  # added in pycaret==2.0.0
+    choose_better: bool = False,
+    optimize: str = "Accuracy",
     method: str = "hard",
     weights: list = None,  # added in pycaret==2.2.0
     turbo: bool = True,
@@ -4726,8 +4657,8 @@
     round: int = 4,
     method: str = "auto",
     restack: bool = True,
-    choose_better: bool = False,  # added in pycaret==2.0.0
-    optimize: str = "Accuracy",  # added in pycaret==2.0.0
+    choose_better: bool = False,
+    optimize: str = "Accuracy",
     verbose: bool = True,
     display: Display = None,
 ) -> Any:
@@ -5169,12 +5100,12 @@
 def plot_model(
     estimator,
     plot: str = "auc",
-    scale=1,  # added in pycaret 2.1.0
-    save: bool = False,  # added in pycaret 2.0.0
-    verbose: bool = True,  # added in pycaret 2.0.0
+    scale=1,  # added in pycaret==2.1.0
+    save: bool = False,
+    verbose: bool = True,
     system: bool = True,
     display: Display = None,  # added in pycaret==2.2.0
-):  # added in pycaret 2.0.0
+):
 
     """
     This function takes a trained model object and returns a plot based on the
@@ -6751,17 +6682,8 @@
     round: int = 4,  # added in pycaret==2.2.0
     verbose: bool = True,
     display: Display = None,  # added in pycaret==2.2.0
-) -> pd.DataFrame:  # added in pycaret==2.0.0
-
-<<<<<<< HEAD
-=======
-def predict_model(estimator, 
-                  data=None,
-                  probability_threshold=None,
-                  encoded_labels=False,
-                  verbose=True):
-    
->>>>>>> 8ced10e8
+) -> pd.DataFrame:
+
     """
     This function is used to predict label and probability score on the new dataset
     using a trained estimator. New unseen data can be passed to data param as pandas 
@@ -6793,14 +6715,10 @@
     encoded_labels: Boolean, default = False
         If True, will return labels encoded as an integer.
 
-<<<<<<< HEAD
     round: integer, default = 4
         Number of decimal places the metrics in the score grid will be rounded to. 
 
     verbose: bool, default = True
-=======
-    verbose: Boolean, default = True
->>>>>>> 8ced10e8
         Holdout score grid is not printed when verbose is set to False.
 
     Returns
@@ -6950,7 +6868,6 @@
         display.display(df_score.style.set_precision(round), clear=False)
 
     label = pd.DataFrame(pred_)
-<<<<<<< HEAD
     label.columns = ["Label"]
     label["Label"] = label["Label"].astype(int)
     if not encoded_labels:
@@ -6960,17 +6877,6 @@
         if not encoded_labels:
             replace_lables_in_column(ytest)
         X_test_ = pd.concat([Xtest, ytest, label], axis=1)
-=======
-    label.columns = ['Label']
-    label['Label']=label['Label'].astype(int)
-    if not encoded_labels:
-        replace_lables_in_column(label['Label'])
-    
-    if data is None:
-        if not encoded_labels:
-            replace_lables_in_column(ytest)
-        X_test_ = pd.concat([Xtest,ytest,label], axis=1)
->>>>>>> 8ced10e8
     else:
         X_test_.insert(len(X_test_.columns), "Label", label["Label"].to_list())
 
@@ -7227,7 +7133,12 @@
     return model_final
 
 
-def deploy_model(model, model_name: str, authentication: dict, platform: str = "aws"):
+def deploy_model(
+    model,
+    model_name: str,
+    authentication: dict,
+    platform: str = "aws",  # added gcp and azure support in pycaret==2.1
+):
 
     """
     (In Preview)

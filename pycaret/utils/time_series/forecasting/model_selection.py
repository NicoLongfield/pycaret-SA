import logging
import time
import warnings
from collections import defaultdict
from functools import partial
from typing import Any, Dict, Generator, List, Optional, Tuple, Union

import numpy as np
import pandas as pd
from joblib import Parallel, delayed  # type: ignore
from scipy.stats import rankdata
from sklearn.base import clone  # type: ignore
from sklearn.metrics._scorer import _PredictScorer  # type: ignore
from sklearn.model_selection import (  # type: ignore
    ParameterGrid,
    ParameterSampler,
    check_cv,
)
from sktime.forecasting.compose import ForecastingPipeline
from sklearn.model_selection._search import _check_param_grid  # type: ignore
from sklearn.model_selection._validation import _aggregate_score_dicts  # type: ignore
from sktime.forecasting.model_selection import (
    ExpandingWindowSplitter,
    SlidingWindowSplitter,
)
from sktime.utils.validation.forecasting import check_y_X  # type: ignore

from pycaret.internal.logging import get_logger
from pycaret.internal.utils import get_function_params
from pycaret.utils import _get_metrics_dict
from pycaret.utils.time_series.forecasting import (
    get_predictions_with_intervals,
    update_additional_scorer_kwargs,
)
<<<<<<< HEAD
from pycaret.utils.time_series.forecasting.pipeline import (
    PyCaretForecastingPipeline,
    _get_imputed_data,
)
=======

from pycaret.utils.time_series.forecasting.pipeline import _get_imputed_data
>>>>>>> 14067029

logger = get_logger()


def get_folds(cv, y) -> Generator[Tuple[pd.Series, pd.Series], None, None]:
    """
    Returns the train and test indices for the time series data
    """
    # https://github.com/alan-turing-institute/sktime/blob/main/examples/window_splitters.ipynb
    for train_indices, test_indices in cv.split(y):
        # print(f"Train Indices: {train_indices}, Test Indices: {test_indices}")
        yield train_indices, test_indices


def _fit_and_score(
    pipeline: ForecastingPipeline,
    y: pd.Series,
    X: Optional[Union[pd.Series, pd.DataFrame]],
    scoring: Dict[str, Union[str, _PredictScorer]],
    train: np.ndarray,
    test: np.ndarray,
    parameters: Optional[Dict[str, Any]],
    fit_params: Dict[str, Any],
    return_train_score: bool,
    alpha: Optional[float],
    coverage: Union[float, List[float]],
    error_score=0,
    **additional_scorer_kwargs,
) -> Tuple[Dict[str, float], float, float, Union[pd.PeriodIndex, Any]]:
    """Fits the pipeline on a single train split and scores on the test split
    Similar to _fit_and_score from `sklearn` [1] (and to some extent `sktime` [2]).
    Difference is that [1] operates on a single fold only, whereas [2] operates on all cv folds.
    Ref:
    [1] https://github.com/scikit-learn/scikit-learn/blob/0.24.1/sklearn/model_selection/_validation.py#L449
    [2] https://github.com/alan-turing-institute/sktime/blob/v0.5.3/sktime/forecasting/model_selection/_tune.py#L95

    Parameters
    ----------
    pipeline : ForecastingPipeline
        Forecasting Pipeline that needs to be fitted and scored.
    y : pd.Series
        Target variable values that need to be used for forecasting. This should be the
        untransformed (original) values. Transformation will happen in the fitting process.
    X : Optional[Union[pd.Series, pd.DataFrame]]
        Exogenous Variable values to be used for forecasting. This should be the
        untransformed (original) values. Transformation will happen in the fitting process.
    scoring : Dict[str, Union[str, _PredictScorer]]
        Scoring Dictionary. Values can be valid strings that can be converted to
        callable metrics or the callable metrics directly
        e.g.
            {
                'mae': make_scorer(mean_absolute_error, greater_is_better=False)
                ,'r2': make_scorer(r2_score)
            }
    train : np.ndarray
        Indices of training samples (integer based indexing).
    test : np.ndarray
        Indices of test samples (integer based indexing).
    parameters : Optional[Dict[str, Any]]
        Parameter to set for the pipeline. e.g.
        {'forecaster__model__use_boxcox': True, 'forecaster__model__trend': 'mul'}
    fit_params : Dict[str, Any]
        Fit parameters to be used when training the model
        e.g. {'fh': ForecastingHorizon([1, 2, 3], is_relative=True)}
    return_train_score : bool
        Should the training scores be returned. Unused for now.
    alpha: Optional[float]
        The alpha (quantile) value to use for the point predictions.
    coverage: Union[float, List[float]]
        The coverage to be used for prediction intervals.
    error_score : float, optional
        Unused for now, by default 0
    **additional_scorer_kwargs: Dict[str, Any]
        Additional scorer kwargs such as {`sp`:12} required by metrics like MASE

    Returns
    -------
    Tuple[Dict[str, float], float, float, Union[pd.PeriodIndex, Any]]
        In order
        (1) Metrics: e.g. {'mae': 31.66, 'rmse': 38.18, 'mape': 0.083}
        (2) Fit Time Taken
        (3) Score Time taken
        (4) Cutoff Index value between training and test (based on `train` and `test`
            arguments), e.g. Period('1956-12', 'M')

    Raises
    ------
    ValueError
        When test indices do not match predicted indices. This is only for
        for internal checks and should not be raised when used by external users
    """
    if parameters is not None:
        pipeline.set_params(**parameters)

    y_imputed, _ = _get_imputed_data(pipeline=pipeline, y=y, X=X)

    # y_train, X_train, X_test can have missing values since pipeline will impute them
    y_train = y[train]
    X_train = None if X is None else X.iloc[train]
    X_test = None if X is None else X.iloc[test]

    # y_test is "y_true" and used for metrics, hence it can not have missing values
    # Hence using y_imputed
    # Refer to: https://github.com/pycaret/pycaret/issues/2369
    y_test_imputed = y_imputed[test]
    y_train_imputed = y_imputed[train]  # Needed for MASE, RMSSE, etc.

    if y_test_imputed.isna().sum() != 0:
        raise ValueError(
            "\ny_test has missing values. This condition should not have occurred. "
            "\nPlease file a report issue on GitHub with a reproducible example of "
            "how this condition was generated."
            "\nhttps://github.com/pycaret/pycaret/issues/new/choose"
        )

    #### Fit the forecaster ----
    start = time.time()
    try:
        pipeline.fit(y_train, X_train, **fit_params)
    except Exception as error:
        logger.error(f"Fit failed on {pipeline}")
        logger.error(error)

        if error_score == "raise":
            raise

    fit_time = time.time() - start

    #### Determine Cutoff ----
    # NOTE: Cutoff is available irrespective of whether fit passed or failed
    cutoff = pipeline.cutoff

    #### Score the model ----
    lower = pd.Series(dtype="float64")
    upper = pd.Series(dtype="float64")
    if pipeline.is_fitted:
        y_pred, lower, upper = get_predictions_with_intervals(
            forecaster=pipeline, alpha=alpha, coverage=coverage, X=X_test
        )

        if (y_test_imputed.index.values != y_pred.index.values).any():
            print(
                f"\t y_train: {y_train.index.values},"
                f"\n\t y_test: {y_test_imputed.index.values}"
            )
            print(f"\t y_pred: {y_pred.index.values}")
            raise ValueError(
                "y_test indices do not match y_pred_indices or split/prediction "
                "length does not match forecast horizon."
            )

    start = time.time()
    fold_scores = {}
    scoring = _get_metrics_dict(scoring)

    # SP should be passed from outside in additional_scorer_kwargs already
    additional_scorer_kwargs = update_additional_scorer_kwargs(
        initial_kwargs=additional_scorer_kwargs,
        y_train=y_train_imputed,
        lower=lower,
        upper=upper,
    )
    for scorer_name, scorer in scoring.items():
        if pipeline.is_fitted:
            # get all kwargs in additional_scorer_kwargs
            # that correspond to parameters in function signature
            kwargs = {
                **{
                    k: v
                    for k, v in additional_scorer_kwargs.items()
                    if k in get_function_params(scorer._score_func)
                },
                **scorer._kwargs,
            }
            try:
                metric = scorer._score_func(
                    y_true=y_test_imputed, y_pred=y_pred, **kwargs
                )
            except:
                # Missing values in y_train will cause MASE to fail.
                metric = np.nan
        else:
            metric = np.nan
        fold_scores[scorer_name] = metric
    score_time = time.time() - start

    return fold_scores, fit_time, score_time, cutoff


def cross_validate(
    pipeline: ForecastingPipeline,
    y: pd.Series,
    X: Optional[Union[pd.Series, pd.DataFrame]],
    cv: Union[ExpandingWindowSplitter, SlidingWindowSplitter],
    scoring: Dict[str, Union[str, _PredictScorer]],
    fit_params: Dict[str, Any],
    n_jobs: Optional[int],
    return_train_score: bool,
    alpha: Optional[float],
    coverage: Union[float, List[float]],
    error_score: float = 0,
    verbose: int = 0,
    **additional_scorer_kwargs,
) -> Tuple[Dict[str, np.ndarray], Tuple[Union[pd.PeriodIndex, Any]]]:
    """Performs Cross Validation on time series data

    Parallelization is based on `sklearn` cross_validate function [1]
    Ref:
    [1] https://github.com/scikit-learn/scikit-learn/blob/0.24.1/sklearn/model_selection/_validation.py#L246


    Parameters
    ----------
    pipeline : ForecastingPipeline
        Forecasting Pipeline that needs to be cross-validated.
    y : pd.Series
        Target variable values that need to be used for forecasting. This should be the
        untransformed (original) values. Transformation will happen in the fitting process.
    X : Optional[Union[pd.Series, pd.DataFrame]]
        Exogenous Variable values to be used for forecasting. This should be the
        untransformed (original) values. Transformation will happen in the fitting process.
    cv : Union[ExpandingWindowSplitter, SlidingWindowSplitter]
        The sktime compatible cross-validation object.
    scoring : Dict[str, Union[str, _PredictScorer]]
        Scoring Dictionary. Values can be valid strings that can be converted to
        callable metrics or the callable metrics directly
        e.g.
            {
                'mae': make_scorer(mean_absolute_error, greater_is_better=False)
                ,'r2': make_scorer(r2_score)
            }
    fit_params : Dict[str, Any]
        Fit parameters to be used when training the model
        e.g. {'fh': ForecastingHorizon([1, 2, 3], is_relative=True)}
    n_jobs : Optional[int]
        Number of cores to use to parallelize. Refer to sklearn for details
    return_train_score : bool
        Should the training scores be returned. Unused for now.
    alpha: Optional[float]
        The alpha (quantile) value to use for the point predictions.
    coverage: Union[float, List[float]]
        The coverage to be used for prediction intervals.
    error_score : float, optional
        Unused for now, by default 0
    verbose : int
        Sets the verbosity level. Unused for now
    additional_scorer_kwargs: Dict[str, Any]
        Additional scorer kwargs such as {`sp`:12} required by metrics like MASE

    Returns
    -------
    Tuple[Dict[str, np.ndarray], Tuple[Union[pd.PeriodIndex, Any]]]
        In order
        (1) Metrics for all folds, e.g.
            {'mae': array([28.32, 30.24, 21.42]), 'rmse': array([33.34, 87.48, 71.21])}
        (2) Cutoff Index value between training and test for each fold, e.g.
            (Period('1956-12', 'M'), Period('1957-12', 'M'), Period('1958-12', 'M'))

    Raises
    ------
    Error
        If fit and score raises any exceptions
    """
    try:
        scoring = _get_metrics_dict(scoring)
        parallel = Parallel(n_jobs=n_jobs)

        out = parallel(
            delayed(_fit_and_score)(
                pipeline=clone(pipeline),
                y=y,
                X=X,
                scoring=scoring,
                train=train,
                test=test,
                parameters=None,
                fit_params=fit_params,
                return_train_score=return_train_score,
                alpha=alpha,
                coverage=coverage,
                error_score=error_score,
                **additional_scorer_kwargs,
            )
            for train, test in get_folds(cv, y)
        )
    # raise key exceptions
    except Exception:
        raise

    # Similar to parts of _format_results in BaseGridSearch
    (test_scores_dict, fit_time, score_time, cutoffs) = zip(*out)
    test_scores = _aggregate_score_dicts(test_scores_dict)

    return test_scores, cutoffs


class BaseGridSearch:
    """
    Parallelization is based predominantly on [1]. Also similar to [2]

    Ref:
    [1] https://github.com/scikit-learn/scikit-learn/blob/0.24.1/sklearn/model_selection/_search.py#L795
    [2] https://github.com/scikit-optimize/scikit-optimize/blob/v0.8.1/skopt/searchcv.py#L410
    """

    def __init__(
        self,
        pipeline: ForecastingPipeline,
        cv: Union[ExpandingWindowSplitter, SlidingWindowSplitter],
        alpha: Optional[float],
        coverage: Union[float, List[float]],
        n_jobs=None,
        pre_dispatch=None,
        refit: bool = False,
        refit_metric: str = "smape",
        scoring=None,
        verbose=0,
        error_score=None,
        return_train_score=None,
    ):
        """Base Grid Search Object

        Parameters
        ----------
        pipeline : ForecastingPipeline
            Forecasting Pipeline that needs to be used for Grid Search.
        cv : Union[ExpandingWindowSplitter, SlidingWindowSplitter]
            The sktime compatible cross-validation object.
        alpha: Optional[float]
            The alpha (quantile) value to use for the point predictions.
        coverage: Union[float, List[float]]
            The coverage to be used for prediction intervals.
        n_jobs : Optional[int]
            Number of cores to use to parallelize. Refer to sklearn for details,
            by default None
        pre_dispatch : _type_, optional
            Pre dispatch to use for Parallelization, by default None
        refit : bool, optional
            Should the pipeline be refit on the best parameters from the grid search,
            by default False
        refit_metric : str, optional
            Metric to use to decide the best parameters for refitting, by default "smape"
        scoring : Dict[str, Union[str, _PredictScorer]]
            Scoring Dictionary. Values can be valid strings that can be converted to
            callable metrics or the callable metrics directly
            e.g.
                {
                    'mae': make_scorer(mean_absolute_error, greater_is_better=False)
                    ,'r2': make_scorer(r2_score)
                }
        verbose : int, optional
            Verbosity to use, by default 0
        error_score : float, optional
            Unused for now, by default 0
        return_train_score : bool
            Should the training scores be returned. Unused for now, by default None
        """
        self.pipeline = pipeline
        self.cv = cv
        self.alpha = alpha
        self.coverage = coverage
        self.n_jobs = n_jobs
        self.pre_dispatch = pre_dispatch
        self.refit = refit
        self.refit_metric = refit_metric
        self.scoring = scoring
        self.verbose = verbose
        self.error_score = error_score
        self.return_train_score = return_train_score

        self.best_params_ = {}
        self.cv_results_ = {}

    def fit(
        self,
        y: pd.Series,
        X: Optional[pd.DataFrame] = None,
        additional_scorer_kwargs: Optional[Dict[str, Any]] = None,
        **fit_params,
    ) -> "BaseGridSearch":
        """Run fit with all sets of parameters.

        Parameters
        ----------
        y : pd.Series
            Target variable values that need to be used for forecasting. This should be the
            untransformed (original) values. Transformation will happen in the fitting process.
        X : Optional[Union[pd.Series, pd.DataFrame]]
            Exogenous Variable values to be used for forecasting. This should be the
            untransformed (original) values. Transformation will happen in the fitting process,
            by default None
        additional_scorer_kwargs: Dict[str, Any]
            Additional scorer kwargs such as {`sp`:12} required by metrics like MASE
        **fit_params: Dict[str, Any]
            Parameters passed to the ``fit`` method of the estimator

        Returns
        -------
        BaseGridSearch
            Grid Search Object returned to allow chaining

        Raises
        ------
        ValueError
            When any of the following is True
            (1) Metric can not be found
            (2) No candidate provided in search
            (3) CV Iterator is empty
        """
        if additional_scorer_kwargs is None:
            additional_scorer_kwargs = {}

        y, X = check_y_X(y, X)

        # validate cross-validator
        cv = check_cv(self.cv)
        base_pipeline = clone(self.pipeline)

        # This checker is sktime specific and only support 1 metric
        # Removing for now since we can have multiple metrics
        # TODO: Add back later if it supports multiple metrics
        # scoring = check_scoring(self.scoring)
        # Multiple metrics supported
        scorers = self.scoring  # Dict[str, Union[str, scorer]]  Not metrics container
        scorers = _get_metrics_dict(scorers)
        refit_metric = self.refit_metric
        if refit_metric not in list(scorers.keys()):
            raise ValueError(
                f"Refit Metric: '{refit_metric}' is not available. ",
                f"Available Values are: {list(scorers.keys())}",
            )

        results = {}
        all_candidate_params = []
        all_out = []

        def evaluate_candidates(candidate_params):
            candidate_params = list(candidate_params)
            n_candidates = len(candidate_params)
            n_splits = cv.get_n_splits(y)

            if self.verbose > 0:
                print(
                    f"Fitting {n_splits} folds for each of {n_candidates} "
                    f"candidates, totalling {n_candidates * n_splits} fits"
                )

            parallel = Parallel(
                n_jobs=self.n_jobs, verbose=self.verbose, pre_dispatch=self.pre_dispatch
            )
            out = parallel(
                delayed(_fit_and_score)(
                    pipeline=clone(base_pipeline),
                    y=y,
                    X=X,
                    scoring=scorers,
                    train=train,
                    test=test,
                    parameters=parameters,
                    fit_params=fit_params,
                    return_train_score=self.return_train_score,
                    alpha=self.alpha,
                    coverage=self.coverage,
                    error_score=self.error_score,
                    **additional_scorer_kwargs,
                )
                for parameters in candidate_params
                for train, test in get_folds(cv, y)
            )

            if len(out) < 1:
                raise ValueError(
                    "No fits were performed. "
                    "Was the CV iterator empty? "
                    "Were there no candidates?"
                )

            all_candidate_params.extend(candidate_params)
            all_out.extend(out)

            nonlocal results
            results = self._format_results(
                all_candidate_params, scorers, all_out, n_splits
            )
            return results

        self._run_search(evaluate_candidates)

        self.best_index_ = results["rank_test_%s" % refit_metric].argmin()
        self.best_score_ = results["mean_test_%s" % refit_metric][self.best_index_]
        self.best_params_ = results["params"][self.best_index_]

        self.best_pipeline_ = clone(base_pipeline).set_params(**self.best_params_)

        if self.refit:
            refit_start_time = time.time()
            self.best_pipeline_.fit(y, X, **fit_params)
            self.refit_time_ = time.time() - refit_start_time

        # Store the only scorer not as a dict for single metric evaluation
        self.scorer_ = scorers

        self.cv_results_ = results
        self.n_splits_ = cv.get_n_splits(y)

        self._is_fitted = True
        return self

    @staticmethod
    def _format_results(candidate_params, scorers, out, n_splits):
        """From sklearn and sktime"""
        n_candidates = len(candidate_params)
        (test_scores_dict, fit_time, score_time, cutoffs) = zip(*out)
        test_scores_dict = _aggregate_score_dicts(test_scores_dict)

        results = {}

        # From sklearn (with the addition of greater_is_better from sktime)
        # INFO: For some reason, sklearn func does not work with sktime metrics
        # without passing greater_is_better (as done in sktime) and processing
        # it as such.
        def _store(
            key_name,
            array,
            weights=None,
            splits=False,
            rank=False,
            greater_is_better=False,
        ):
            """A small helper to store the scores/times to the cv_results_"""
            # When iterated first by splits, then by parameters
            # We want `array` to have `n_candidates` rows and `n_splits` cols.
            array = np.array(array, dtype=np.float64).reshape(n_candidates, n_splits)
            if splits:
                for split_idx in range(n_splits):
                    # Uses closure to alter the results
                    results["split%d_%s" % (split_idx, key_name)] = array[:, split_idx]

            array_means = np.average(array, axis=1, weights=weights)
            results["mean_%s" % key_name] = array_means

            if key_name.startswith(("train_", "test_")) and np.any(
                ~np.isfinite(array_means)
            ):
                warnings.warn(
                    f"One or more of the {key_name.split('_')[0]} scores "
                    f"are non-finite: {array_means}",
                    category=UserWarning,
                )

            # Weighted std is not directly available in numpy
            array_stds = np.sqrt(
                np.average(
                    (array - array_means[:, np.newaxis]) ** 2, axis=1, weights=weights
                )
            )
            results["std_%s" % key_name] = array_stds

            if rank:
                # This section is taken from sktime
                array_means = -array_means if greater_is_better else array_means
                results["rank_%s" % key_name] = np.asarray(
                    rankdata(array_means, method="min"), dtype=np.int32
                )

        _store("fit_time", fit_time)
        _store("score_time", score_time)
        # Use one MaskedArray and mask all the places where the param is not
        # applicable for that candidate. Use defaultdict as each candidate may
        # not contain all the params
        param_results = defaultdict(
            partial(np.ma.MaskedArray, np.empty(n_candidates), mask=True, dtype=object)
        )
        for cand_i, params in enumerate(candidate_params):
            for name, value in params.items():
                # An all masked empty array gets created for the key
                # `"param_%s" % name` at the first occurrence of `name`.
                # Setting the value at an index also unmasks that index
                param_results["param_%s" % name][cand_i] = value

        results.update(param_results)
        # Store a list of param dicts at the key "params"
        results["params"] = candidate_params

        for scorer_name, scorer in scorers.items():
            # Computed the (weighted) mean and std for test scores alone
            _store(
                "test_%s" % scorer_name,
                test_scores_dict[scorer_name],
                splits=True,
                rank=True,
                weights=None,
                greater_is_better=True if scorer._sign == 1 else False,
            )

        return results


class ForecastingGridSearchCV(BaseGridSearch):
    """Exhaustive search over specified parameter values for an estimator.

    TODO: Add detailed docstring similar to the one available here:
    https://github.com/scikit-learn/scikit-learn/blob/c6512929fbee7232949c0f18cfb28cf3b5959df9/sklearn/model_selection/_search.py#L972
    """

    def __init__(
        self,
        forecaster,
        cv,
        alpha: Optional[float],
        coverage: Union[float, List[float]],
        param_grid,
        scoring=None,
        n_jobs=None,
        refit=True,
        refit_metric: str = "smape",
        verbose=0,
        pre_dispatch="2*n_jobs",
        error_score=np.nan,
        return_train_score=False,
    ):
        super(ForecastingGridSearchCV, self).__init__(
            pipeline=forecaster,
            cv=cv,
            alpha=alpha,
            coverage=coverage,
            n_jobs=n_jobs,
            pre_dispatch=pre_dispatch,
            refit=refit,
            refit_metric=refit_metric,
            scoring=scoring,
            verbose=verbose,
            error_score=error_score,
            return_train_score=return_train_score,
        )
        self.param_grid = param_grid
        _check_param_grid(param_grid)

    def _run_search(self, evaluate_candidates):
        """Search all candidates in param_grid"""
        evaluate_candidates(ParameterGrid(self.param_grid))


class ForecastingRandomizedSearchCV(BaseGridSearch):
    """Randomized search on hyper parameters.

    TODO: Add detailed docstring similar to the one available here:
    https://github.com/scikit-learn/scikit-learn/blob/c6512929fbee7232949c0f18cfb28cf3b5959df9/sklearn/model_selection/_search.py#L1292
    """

    def __init__(
        self,
        forecaster,
        cv,
        alpha: Optional[float],
        coverage: Union[float, List[float]],
        param_distributions,
        n_iter=10,
        scoring=None,
        n_jobs=None,
        refit=True,
        refit_metric: str = "smape",
        verbose=0,
        random_state=None,
        pre_dispatch="2*n_jobs",
        error_score=np.nan,
        return_train_score=False,
    ):
        super(ForecastingRandomizedSearchCV, self).__init__(
            pipeline=forecaster,
            cv=cv,
            alpha=alpha,
            coverage=coverage,
            n_jobs=n_jobs,
            pre_dispatch=pre_dispatch,
            refit=refit,
            refit_metric=refit_metric,
            scoring=scoring,
            verbose=verbose,
            error_score=error_score,
            return_train_score=return_train_score,
        )
        self.param_distributions = param_distributions
        self.n_iter = n_iter
        self.random_state = random_state

    def _run_search(self, evaluate_candidates):
        """Search n_iter candidates from param_distributions"""
        return evaluate_candidates(
            ParameterSampler(
                self.param_distributions, self.n_iter, random_state=self.random_state
            )
        )<|MERGE_RESOLUTION|>--- conflicted
+++ resolved
@@ -3,7 +3,7 @@
 import warnings
 from collections import defaultdict
 from functools import partial
-from typing import Any, Dict, Generator, List, Optional, Tuple, Union
+from typing import Any, Dict, Generator, Optional, Tuple, Union, List
 
 import numpy as np
 import pandas as pd
@@ -19,28 +19,23 @@
 from sktime.forecasting.compose import ForecastingPipeline
 from sklearn.model_selection._search import _check_param_grid  # type: ignore
 from sklearn.model_selection._validation import _aggregate_score_dicts  # type: ignore
+from sktime.utils.validation.forecasting import check_y_X  # type: ignore
+
 from sktime.forecasting.model_selection import (
     ExpandingWindowSplitter,
     SlidingWindowSplitter,
 )
-from sktime.utils.validation.forecasting import check_y_X  # type: ignore
-
-from pycaret.internal.logging import get_logger
+
 from pycaret.internal.utils import get_function_params
 from pycaret.utils import _get_metrics_dict
 from pycaret.utils.time_series.forecasting import (
     get_predictions_with_intervals,
     update_additional_scorer_kwargs,
 )
-<<<<<<< HEAD
-from pycaret.utils.time_series.forecasting.pipeline import (
-    PyCaretForecastingPipeline,
-    _get_imputed_data,
-)
-=======
 
 from pycaret.utils.time_series.forecasting.pipeline import _get_imputed_data
->>>>>>> 14067029
+
+from pycaret.internal.logging import get_logger
 
 logger = get_logger()
 

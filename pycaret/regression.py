--- conflicted
+++ resolved
@@ -1470,7 +1470,8 @@
 
     verbose: bool, default = True
         When set to False, progress bar is not displayed.
-        
+
+
     display_format: str, default = None
         To display plots in [Streamlit](https://www.streamlit.io/), set this to 'streamlit'.
 
@@ -1490,11 +1491,7 @@
         groups=groups,
         verbose=verbose,
         use_train_data=use_train_data,
-<<<<<<< HEAD
-=======
-        system=True,
-        display_format=display_format
->>>>>>> 7e4b7a02
+        display_format=display_format,
     )
 
 

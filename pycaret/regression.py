--- conflicted
+++ resolved
@@ -193,7 +193,7 @@
 
     categorical_iterative_imputer: str, default = 'lightgbm'
         Estimator for iterative imputation of missing values in categorical features.
-        Ignored when ``imputation_type`` is not 'iterative'. 
+        Ignored when ``imputation_type`` is not 'iterative'.
 
 
     encoding_method: category-encoders estimator, default = None
@@ -259,16 +259,8 @@
         Ignored when ``pca`` is not True.
 
 
-<<<<<<< HEAD
     polynomial_features: bool, default = False
         When set to True, new features are derived using existing numeric features.
-=======
-    pca_method: str, default = 'linear'
-        The 'linear' method performs uses Singular Value  Decomposition. Other options are:
-        
-        - kernel: dimensionality reduction through the use of RBF kernel.
-        - incremental: replacement for 'linear' pca when the dataset is too large.
->>>>>>> ca5fb70b
 
 
     polynomial_degree: int, default = 2
@@ -280,11 +272,11 @@
     transform_target: bool, default = False
         When set to True, target variable is transformed using the method defined in
         ``transform_target_method`` param. Target transformation is applied separately
-        from feature transformations. 
+        from feature transformations.
 
 
     transform_target_method: str, default = 'box-cox'
-        'Box-cox' and 'yeo-johnson' methods are supported. Box-Cox requires input data to 
+        'Box-cox' and 'yeo-johnson' methods are supported. Box-Cox requires input data to
         be strictly positive, while Yeo-Johnson supports both positive or negative data.
         When transform_target_method is 'box-cox' and target variable contains negative
         values, method is internally forced to 'yeo-johnson' to avoid exceptions.
@@ -465,13 +457,13 @@
         - Extreme Gradient Boosting, requires no further installation
 
         - CatBoost Classifier, requires no further installation
-          (GPU is only enabled when data > 50,000 rows)  
+          (GPU is only enabled when data > 50,000 rows)
 
         - Light Gradient Boosting Machine, requires GPU installation
           https://lightgbm.readthedocs.io/en/latest/GPU-Tutorial.html
 
         - Logistic Regression, Ridge Classifier, Random Forest, K Neighbors Classifier,
-          Support Vector Machine, requires cuML >= 0.15 
+          Support Vector Machine, requires cuML >= 0.15
           https://github.com/rapidsai/cuml
 
 
@@ -1582,13 +1574,13 @@
 
         * 'summary' - Summary Plot using SHAP
         * 'correlation' - Dependence Plot using SHAP
-        * 'reason' - Force Plot using SHAP           
+        * 'reason' - Force Plot using SHAP
         * 'pdp' - Partial Dependence Plot
 
 
     feature: str, default = None
         Feature to check correlation with. This parameter is only required when ``plot``
-        type is 'correlation' or 'pdp'. When set to None, it uses the first column from 
+        type is 'correlation' or 'pdp'. When set to None, it uses the first column from
         the dataset.
 
 

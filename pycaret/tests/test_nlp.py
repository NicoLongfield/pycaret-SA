import os, sys

sys.path.insert(0, os.path.abspath(".."))

import pandas as pd
import pytest
import pycaret.nlp
import pycaret.datasets

import uuid
from mlflow.tracking.client import MlflowClient

@pytest.fixture(scope='module')
def kiva_dataframe():
    # loading dataset
<<<<<<< HEAD
    data = pycaret.datasets.get_data("kiva")
    data = data.head(1000)
    assert isinstance(data, pd.DataFrame)
=======
    return pycaret.datasets.get_data("kiva")

@pytest.fixture(scope='module')
def tracking_api():
    client = MlflowClient()
    return client

def test(kiva_dataframe):
    data = kiva_dataframe.head(1000)
    assert isinstance(data, pd.core.frame.DataFrame)
>>>>>>> 2bbb5e4d

    # init setup
    nlp1 = pycaret.nlp.setup(
        data=data,
        target="en",
        log_experiment=True,
        html=False,
        session_id=123,
    )
    assert isinstance(nlp1, tuple)
    assert isinstance(nlp1[0], list)
    assert isinstance(nlp1[1], pd.DataFrame)
    assert isinstance(nlp1[2], list)
    assert isinstance(nlp1[4], int)
    assert isinstance(nlp1[5], str)
    assert isinstance(nlp1[6], list)
    assert isinstance(nlp1[7], str)
    assert isinstance(nlp1[8], bool)
    assert isinstance(nlp1[9], bool)

    # create model
    lda = pycaret.nlp.create_model("lda")

    # assign model
    lda_results = pycaret.nlp.assign_model(lda)
    assert isinstance(lda_results, pd.DataFrame)

    # evaluate model
    pycaret.nlp.evaluate_model(lda)

    # save model
    pycaret.nlp.save_model(lda, "lda_model_23122019")

    # load model
    saved_lda = pycaret.nlp.load_model("lda_model_23122019")

    # returns table of models
    all_models = pycaret.nlp.models()
    assert isinstance(all_models, pd.DataFrame)

    # get config
    text = pycaret.nlp.get_config("text")
    assert isinstance(text, list)

    # set config
    pycaret.nlp.set_config("seed", 124)
    seed = pycaret.nlp.get_config("seed")
    assert seed == 124

    assert 1 == 1

class TestNLPExperimentCustomTags:
    def test_nlp_setup_fails_with_experiment_custom_tags(self, kiva_dataframe):
        with pytest.raises(TypeError):
            # init setup
            _ = pycaret.nlp.setup(
                data=kiva_dataframe,
                target="en",
                log_experiment=True,
                html=False,
                session_id=123,
                experiment_name=uuid.uuid4().hex,
                experiment_custom_tags='custom_tag'
            )
    def test_nlp_create_model_fails_with_experiment_custom_tags(self, kiva_dataframe):
        with pytest.raises(TypeError):
            # init setup
            _ = pycaret.nlp.setup(
                data=kiva_dataframe,
                target="en",
                log_experiment=True,
                html=False,
                session_id=123,
                experiment_name=uuid.uuid4().hex,
            )
            _ = pycaret.nlp.create_model("lda", experiment_custom_tags=('pytest', 'testing'))

    @pytest.mark.parametrize('custom_tag', [1, ('pytest', 'True'), True, 1000.0])
    def test_nlp_setup_fails_with_experiment_custom_multiples_inputs(self, custom_tag):
        with pytest.raises(TypeError):
            # init setup
            _ = pycaret.nlp.setup(
                data=kiva_dataframe,
                target="en",
                log_experiment=True,
                html=False,
                session_id=123,
                experiment_name=uuid.uuid4().hex,
                experiment_custom_tags=custom_tag
            )
    def test_nlp_setup_with_experiment_custom_tags(self, kiva_dataframe, tracking_api):
            experiment_name = uuid.uuid4().hex
            # init setup
            _ = pycaret.nlp.setup(
                data=kiva_dataframe,
                target="en",
                log_experiment=True,
                html=False,
                session_id=123,
                experiment_name=experiment_name,
                experiment_custom_tags={'pytest' : 'testing'}
            )
            #get experiment data
            experiment = [e for e in tracking_api.list_experiments() if e.name == experiment_name][0]
            experiment_id = experiment.experiment_id
            #get run's info
            experiment_run = tracking_api.list_run_infos(experiment_id)[0]
            #get run id
            run_id = experiment_run.run_id
            #get run data
            run_data = tracking_api.get_run(run_id)
            #assert that custom tag was inserted
            assert 'testing' == run_data.to_dictionary().get('data').get("tags").get("pytest")

    def test_nlp_create_models_with_experiment_custom_tags(self, kiva_dataframe, tracking_api):
            experiment_name = uuid.uuid4().hex
            # init setup
            _ = pycaret.nlp.setup(
                data=kiva_dataframe,
                target="en",
                log_experiment=True,
                html=False,
                session_id=123,
                experiment_name=experiment_name,
            )
            _ = pycaret.nlp.create_model("lda", experiment_custom_tags={'pytest' : 'testing'})
            #get experiment data
            experiment = [e for e in tracking_api.list_experiments() if e.name == experiment_name][0]
            experiment_id = experiment.experiment_id
            #get run's info
            experiment_run = tracking_api.list_run_infos(experiment_id)[0]
            #get run id
            run_id = experiment_run.run_id
            #get run data
            run_data = tracking_api.get_run(run_id)
            #assert that custom tag was inserted
            assert 'testing' == run_data.to_dictionary().get('data').get("tags").get("pytest")


if __name__ == "__main__":
    test()
    TestNLPExperimentCustomTags()<|MERGE_RESOLUTION|>--- conflicted
+++ resolved
@@ -13,11 +13,9 @@
 @pytest.fixture(scope='module')
 def kiva_dataframe():
     # loading dataset
-<<<<<<< HEAD
     data = pycaret.datasets.get_data("kiva")
     data = data.head(1000)
     assert isinstance(data, pd.DataFrame)
-=======
     return pycaret.datasets.get_data("kiva")
 
 @pytest.fixture(scope='module')
@@ -27,8 +25,7 @@
 
 def test(kiva_dataframe):
     data = kiva_dataframe.head(1000)
-    assert isinstance(data, pd.core.frame.DataFrame)
->>>>>>> 2bbb5e4d
+    assert isinstance(data, pd.DataFrame)
 
     # init setup
     nlp1 = pycaret.nlp.setup(

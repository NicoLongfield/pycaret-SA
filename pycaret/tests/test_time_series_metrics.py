--- conflicted
+++ resolved
@@ -77,7 +77,6 @@
     assert loss is np.nan
 
 
-<<<<<<< HEAD
 def test_metrics_with_missing_values_noexo():
     """Checks that metrics produced with data WITHOUT exogenous variables but
     having missing data in CV and Test split does not produce NA values.
@@ -185,7 +184,8 @@
     _ = exp.predict_model(model)
     test_results = exp.pull()
     assert test_results.isna().sum().sum() == 0
-=======
+
+
 def test_add_custom_metric(load_pos_data):
     """Tests addition of custom metrics"""
     exp = TSForecastingExperiment()
@@ -230,5 +230,4 @@
     assert (
         (metrics["ABS_BIAS_CUM"] / FH).values.round(4)
         == metrics["ABS_BIAS_NORM"].values.round(4)
-    ).all()
->>>>>>> 5257fd35
+    ).all()
--- conflicted
+++ resolved
@@ -1,14 +1,14 @@
-import os, sys
-from typing import Type
-
+import os
+import sys
+import uuid
 sys.path.insert(0, os.path.abspath(".."))
 
+import pytest
 import pandas as pd
-import pytest
+import pycaret.datasets
 import pycaret.regression
-import pycaret.datasets
 from mlflow.tracking.client import MlflowClient
-import uuid
+
 
 
 @pytest.fixture(scope="module")
@@ -24,12 +24,8 @@
 
 def test(boston_dataframe):
     # loading dataset
-<<<<<<< HEAD
     data = pycaret.datasets.get_data("boston")
     assert isinstance(data, pd.DataFrame)
-=======
-    assert isinstance(boston_dataframe, pd.core.frame.DataFrame)
->>>>>>> 2bbb5e4d
 
     # init setup
     reg1 = pycaret.regression.setup(
@@ -81,13 +77,8 @@
     assert isinstance(predict_holdout, pd.DataFrame)
 
     # predictions on new dataset
-<<<<<<< HEAD
-    predict_holdout = pycaret.regression.predict_model(best, data=data.drop("medv", axis=1))
+    predict_holdout = pycaret.regression.predict_model(best, data=data)
     assert isinstance(predict_holdout, pd.DataFrame)
-=======
-    predict_holdout = pycaret.regression.predict_model(best, data=boston_dataframe)
-    assert isinstance(predict_holdout, pd.core.frame.DataFrame)
->>>>>>> 2bbb5e4d
 
     # finalize model
     final_best = pycaret.regression.finalize_model(best)

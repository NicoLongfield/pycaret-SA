shap
interpret<=0.2.4
# no interpret-community as it causes a breaking dependency mismatch
tune-sklearn>=0.2.1
ray[tune]>=1.0.0
hyperopt
optuna>=2.2.0
scikit-optimize>=0.8.1
psutil
catboost>=0.23.2
xgboost>=1.1.0
m2cgen # for model conversion
evidently # for drift reporting
<<<<<<< HEAD
fairlearn # for check_fairness function
 
=======
fastapi # for web api
uvicorn # for web api

>>>>>>> 3ea1ab94
# for cloud deployment
boto3
azure-storage-blob
google-cloud-storage

#hpbandster
#ConfigSpace
#pdpbox<|MERGE_RESOLUTION|>--- conflicted
+++ resolved
@@ -11,14 +11,10 @@
 xgboost>=1.1.0
 m2cgen # for model conversion
 evidently # for drift reporting
-<<<<<<< HEAD
-fairlearn # for check_fairness function
- 
-=======
+fairlearn # for check_fairness function 
 fastapi # for web api
 uvicorn # for web api
 
->>>>>>> 3ea1ab94
 # for cloud deployment
 boto3
 azure-storage-blob

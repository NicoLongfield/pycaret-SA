--- conflicted
+++ resolved
@@ -18,11 +18,8 @@
 markupsafe>=2.0.1  # Fixes Google Colab issue
 importlib_metadata>=4.12.0
 nbformat>=4.2.0
-<<<<<<< HEAD
 cloudpickle
-=======
 deprecation>=2.1.0
->>>>>>> 529f4fd8
 
 # Plotting
 matplotlib>=3.3.0

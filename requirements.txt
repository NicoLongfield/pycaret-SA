pandas
scipy<=1.5.4
numpy==1.19.5
seaborn
matplotlib
IPython
joblib
scikit-learn==0.23.2
ipywidgets
yellowbrick>=1.0.1
lightgbm>=2.3.1
plotly>=4.4.1
wordcloud
textblob
cufflinks>=0.17.0
umap-learn
pyLDAvis
gensim
spacy<2.4.0
nltk
mlxtend>=0.17.0
pyod
pandas-profiling>=2.8.0
kmodes>=0.10.1
mlflow
<<<<<<< HEAD
imbalanced-learn>=0.7.0
scikit-plot  # for lift and gain charts
=======
imbalanced-learn==0.7.0
scikit-plot #for lift and gain charts
>>>>>>> 37f458b2
Boruta<|MERGE_RESOLUTION|>--- conflicted
+++ resolved
@@ -23,11 +23,6 @@
 pandas-profiling>=2.8.0
 kmodes>=0.10.1
 mlflow
-<<<<<<< HEAD
-imbalanced-learn>=0.7.0
-scikit-plot  # for lift and gain charts
-=======
 imbalanced-learn==0.7.0
 scikit-plot #for lift and gain charts
->>>>>>> 37f458b2
 Boruta